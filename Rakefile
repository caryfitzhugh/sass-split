require 'rubygems'
require 'rake'

volatile_requires = ['rcov/rcovtask']
not_loaded = []
volatile_requires.each do |file|
  begin
    require file
  rescue LoadError
    not_loaded.push file
  end
end

# ----- Benchmarking -----

temp_desc = <<END
Benchmark haml against ERb.
  TIMES=n sets the number of runs. Defaults to 100.
END

desc temp_desc.chomp
task :benchmark do
  require 'test/benchmark'

  puts '-'*51, "Benchmark: Haml vs. ERb", '-'*51
  puts "Running benchmark #{ENV['TIMES']} times..." if ENV['TIMES']
  times = ENV['TIMES'].to_i if ENV['TIMES']
  benchmarker = Haml::Benchmarker.new
  puts benchmarker.benchmark(times || 100)
  puts '-'*51
end

# Benchmarking gets screwed up if some other tasks have been
# initialized.
unless ARGV[0] == 'benchmark'

  # ----- Default: Testing ------

  desc 'Default: run unit tests.'
  task :default => :test

  require 'rake/testtask'

  desc 'Test the Haml plugin'
  Rake::TestTask.new(:test) do |t|
    t.libs << 'lib'
    t.pattern = 'test/**/*_test.rb'
    t.verbose = true
  end

  # ----- Packaging -----

  require 'rake/gempackagetask'

  spec = Gem::Specification.new do |spec|
    spec.name = 'haml'
    spec.summary = "An elegant, structured XHTML/XML templating engine.\nComes with Sass, a similar CSS templating engine."
    spec.version = File.read('VERSION').strip
    spec.author = 'Hampton Catlin'
    spec.email = 'haml@googlegroups.com'
    spec.description = <<-END
      Haml (HTML Abstraction Markup Language) is a layer on top of XHTML or XML
      that's designed to express the structure of XHTML or XML documents
      in a non-repetitive, elegant, easy way,
      using indentation rather than closing tags
      and allowing Ruby to be embedded with ease.
      It was originally envisioned as a plugin for Ruby on Rails,
      but it can function as a stand-alone templating engine.
    END
    
    readmes = FileList.new('*') do |list|
      list.exclude(/[a-z]/)
      list.exclude('TODO')
    end.to_a
    spec.executables = ['haml', 'html2haml', 'sass']
    spec.files = FileList['lib/**/*', 'bin/*', 'test/**/*', 'Rakefile', 'init.rb'].to_a + readmes
    spec.homepage = 'http://haml.hamptoncatlin.com/'
    spec.has_rdoc = true
    spec.extra_rdoc_files = readmes
    spec.rdoc_options += [
      '--title', 'Haml',
      '--main', 'README',
      '--exclude', 'lib/haml/buffer.rb',
      '--line-numbers',
      '--inline-source'
    ]
    spec.test_files = FileList['test/**/*_test.rb'].to_a
  end

  Rake::GemPackageTask.new(spec) do |pkg|
    pkg.need_zip     = true
    pkg.need_tar_gz  = true
    pkg.need_tar_bz2 = true
  end

  # ----- Documentation -----

  require 'rake/rdoctask'

  rdoc_task = Proc.new do |rdoc|
    rdoc.title    = 'Haml/Sass'
    rdoc.options << '--line-numbers' << '--inline-source'
    rdoc.rdoc_files.include('README')
    rdoc.rdoc_files.include('lib/**/*.rb')
    rdoc.rdoc_files.exclude('lib/haml/buffer.rb')
<<<<<<< HEAD
=======
    rdoc.rdoc_files.exclude('lib/haml/util.rb')
>>>>>>> 9a09c3db
    rdoc.rdoc_files.exclude('lib/sass/tree/*')
  end

  Rake::RDocTask.new do |rdoc|
    rdoc_task.call(rdoc)
    rdoc.rdoc_dir = 'rdoc'
  end

  Rake::RDocTask.new(:rdoc_devel) do |rdoc|
    rdoc_task.call(rdoc)
    rdoc.rdoc_dir = 'rdoc_devel'
    rdoc.options << '--all'
    rdoc.rdoc_files.include('test/*.rb')
    
    # Get rid of exclusion rules
    rdoc.rdoc_files = Rake::FileList.new(*rdoc.rdoc_files.to_a)
    rdoc.rdoc_files.include('lib/haml/buffer.rb')
    rdoc.rdoc_files.include('lib/sass/tree/*')
  end

  # ----- Coverage -----

  unless not_loaded.include? 'rcov/rcovtask'
    Rcov::RcovTask.new do |t|
      t.libs << "test"
      t.test_files = FileList['test/**/*_test.rb']
      t.rcov_opts << '-x' << '"^\/"'
      if ENV['NON_NATIVE']
        t.rcov_opts << "--no-rcovrt"
      end
      t.verbose = true
    end
  end

  # ----- Profiling -----

  temp_desc = <<-END
  Run a profile of haml.
    ENGINE=str sets the engine to be profiled (Haml or Sass).
    TIMES=n sets the number of runs. Defaults to 100.
    FILE=n sets the file to profile. Defaults to 'standard'.
  END
  desc temp_desc.chomp
  task :profile do
    require 'test/profile'

    engine = ENV['ENGINE'] && ENV['ENGINE'].downcase == 'sass' ? Sass : Haml
    
    puts '-'*51, "Profiling #{engine}", '-'*51
    
    args = []
    args.push ENV['TIMES'].to_i if ENV['TIMES']
    args.push ENV['FILE'] if ENV['FILE']
    
    profiler = engine::Profiler.new
    res = profiler.profile(*args)
    puts res
    
    puts '-'*51
  end

end<|MERGE_RESOLUTION|>--- conflicted
+++ resolved
@@ -103,10 +103,7 @@
     rdoc.rdoc_files.include('README')
     rdoc.rdoc_files.include('lib/**/*.rb')
     rdoc.rdoc_files.exclude('lib/haml/buffer.rb')
-<<<<<<< HEAD
-=======
     rdoc.rdoc_files.exclude('lib/haml/util.rb')
->>>>>>> 9a09c3db
     rdoc.rdoc_files.exclude('lib/sass/tree/*')
   end
 
