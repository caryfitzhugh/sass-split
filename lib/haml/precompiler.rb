--- conflicted
+++ resolved
@@ -211,17 +211,11 @@
 
         push_silent(text[1..-1], true)
         newline_now
-<<<<<<< HEAD
-        if (block_opened? && !mid_block_keyword?(text)) || text[1..-1].split(' ', 2)[0] == "case"
-          push_and_tabulate([:script])
-        end
-=======
 
         case_stmt = text[1..-1].split(' ', 2)[0] == "case"
-        block = @block_opened && !mid_block_keyword?(text)
+        block = block_opened? && !mid_block_keyword?(text)
         push_and_tabulate([:script]) if block || case_stmt
         push_and_tabulate(nil)       if block && case_stmt
->>>>>>> b281f151
       when FILTER; start_filtered(text[1..-1].downcase)
       when DOCTYPE
         return render_doctype(text) if text[0...3] == '!!!'
