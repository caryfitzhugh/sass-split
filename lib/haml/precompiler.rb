--- conflicted
+++ resolved
@@ -113,23 +113,8 @@
 
     def precompile
       old_line = Line.new
-<<<<<<< HEAD
       while line = next_line
-        if line.text.empty?
-          process_indent(old_line) if flat? && !old_line.text.empty?
-
-          if flat?
-            push_flat(old_line)
-            old_line.text, old_line.unstripped, old_line.spaces = '', '', 0
-          end
-
-=======
-      @template.split(/\r\n|\r|\n/).each_with_index do |text, index|
-        line = Line.new text.strip, text.lstrip.chomp, index
-        line.spaces, line.tabs = count_soft_tabs(text)
-
         if line.text.empty? && !flat?
->>>>>>> 8bd517de
           newline
           next
         end
