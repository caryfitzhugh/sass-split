require 'sass/tree/node'

module Sass::Tree
  # A dynamic node representing a mixin include.
  #
  # @see Sass::Tree
  class MixinNode < Node
<<<<<<< HEAD
    # @param name [String] The name of the mixin
    # @param args [Array<Script::Node>] The arguments to the mixin
    # @param options [Hash<Symbol, Object>] An options hash;
    #   see [the Sass options documentation](../../Sass.html#sass_options)
    def initialize(name, args, options)
=======
    def initialize(name, args)
>>>>>>> 04d30c59
      @name = name
      @args = args
      super()
    end

    protected

    # Runs the mixin.
    #
    # @param environment [Sass::Environment] The lexical environment containing
    #   variable and mixin values
    # @return [Array<Tree::Node>] The resulting static nodes
    # @raise [Sass::SyntaxError] if there is no mixin with the given name
    # @raise [Sass::SyntaxError] if an incorrect number of arguments was passed
    # @see Sass::Tree
    def _perform(environment)
      raise Sass::SyntaxError.new("Undefined mixin '#{@name}'.", @line) unless mixin = environment.mixin(@name)

      raise Sass::SyntaxError.new(<<END.gsub("\n", "")) if mixin.args.size < @args.size
Mixin #{@name} takes #{mixin.args.size} argument#{'s' if mixin.args.size != 1}
 but #{@args.size} #{@args.size == 1 ? 'was' : 'were'} passed.
END

      environment = mixin.args.zip(@args).
        inject(Sass::Environment.new(mixin.environment)) do |env, ((name, default), value)|
        env.set_local_var(name,
          if value
            value.perform(environment)
          elsif default
            default.perform(env)
          end)
        raise Sass::SyntaxError.new("Mixin #{@name} is missing parameter !#{name}.") unless env.var(name)
        env
      end
      mixin.tree.map {|c| c.perform(environment)}.flatten
    end
  end
end<|MERGE_RESOLUTION|>--- conflicted
+++ resolved
@@ -5,15 +5,9 @@
   #
   # @see Sass::Tree
   class MixinNode < Node
-<<<<<<< HEAD
     # @param name [String] The name of the mixin
     # @param args [Array<Script::Node>] The arguments to the mixin
-    # @param options [Hash<Symbol, Object>] An options hash;
-    #   see [the Sass options documentation](../../Sass.html#sass_options)
-    def initialize(name, args, options)
-=======
     def initialize(name, args)
->>>>>>> 04d30c59
       @name = name
       @args = args
       super()
