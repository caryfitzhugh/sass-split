require 'sass/tree/node'

module Sass::Tree
  # A static node representing a Sass comment (silent or loud).
  #
  # @see Sass::Tree
  class CommentNode < Node
    # The lines of text nested beneath the comment.
    #
    # @return [Array<Sass::Engine::Line>]
    attr_accessor :lines

    # The text on the same line as the comment starter.
    #
    # @return [String]
    attr_accessor :value

<<<<<<< HEAD
    # Whether or not the comment is silent (that is, doesn't output to CSS).
    #
    # @return [Boolean]
    attr_accessor :silent

    # @param value [String] See \{#value}
    # @param silent [Boolean] See \{#silent}
    def initialize(value, silent)
=======
    # @param value [String] See \{#value}
    # @param options [Hash<Symbol, Object>] An options hash;
    #   see [the Sass options documentation](../../Sass.html#sass_options)
    def initialize(value, options)
>>>>>>> 70610afb
      @lines = []
      @value = value[2..-1].strip
      @silent = silent
      super()
    end

    # Compares the contents of two comments.
    #
    # @param other [Object] The object to compare with
    # @return [Boolean] Whether or not this node and the other object
    #   are the same
    def ==(other)
<<<<<<< HEAD
      self.class == other.class && value == other.value && silent == other.silent && lines == other.lines
=======
      self.class == other.class && value == other.value && lines == other.lines
    end

    # @return [Boolean] Whether or not this is a silent comment
    def silent?
      !!@options[:silent]
>>>>>>> 70610afb
    end

    # Computes the CSS for the comment.
    #
<<<<<<< HEAD
    # @call-seq to_s(tabs = 0)
    # @param tabs [Fixnum] The level of indentation for the CSS
    # @return [String] The resulting CSS
    def to_s(tabs = 0, parent_name = nil)
=======
    # Returns `nil` if this is a silent comment
    # or the current style doesn't render comments.
    #
    # @call-seq to_s(tabs = 0)
    # @param tabs [Fixnum] The level of indentation for the CSS
    # @return [String, nil] The resulting CSS
    # @see #invisible?
    def to_s(tabs = 0, _ = nil)
>>>>>>> 70610afb
      return if invisible?

      spaces = '  ' * (tabs - 1)
      spaces + "/* " + ([value] + lines.map {|l| l.text}).
        map{|l| l.sub(%r{ ?\*/ *$},'')}.join(style == :compact ? ' ' : "\n#{spaces} * ") + " */"
    end

    # Returns `true` if this is a silent comment
    # or the current style doesn't render comments.
    #
    # @return [Boolean]
    def invisible?
      style == :compressed || @silent
    end

    protected

    # Removes this node from the tree if it's a silent comment.
    #
    # @param environment [Sass::Environment] The lexical environment containing
    #   variable and mixin values
    # @return [Tree::Node, Array<Tree::Node>] The resulting static nodes
    # @see Sass::Tree
    def _perform(environment)
      return [] if @silent
      self
    end
  end
end<|MERGE_RESOLUTION|>--- conflicted
+++ resolved
@@ -15,7 +15,6 @@
     # @return [String]
     attr_accessor :value
 
-<<<<<<< HEAD
     # Whether or not the comment is silent (that is, doesn't output to CSS).
     #
     # @return [Boolean]
@@ -24,12 +23,6 @@
     # @param value [String] See \{#value}
     # @param silent [Boolean] See \{#silent}
     def initialize(value, silent)
-=======
-    # @param value [String] See \{#value}
-    # @param options [Hash<Symbol, Object>] An options hash;
-    #   see [the Sass options documentation](../../Sass.html#sass_options)
-    def initialize(value, options)
->>>>>>> 70610afb
       @lines = []
       @value = value[2..-1].strip
       @silent = silent
@@ -42,26 +35,11 @@
     # @return [Boolean] Whether or not this node and the other object
     #   are the same
     def ==(other)
-<<<<<<< HEAD
       self.class == other.class && value == other.value && silent == other.silent && lines == other.lines
-=======
-      self.class == other.class && value == other.value && lines == other.lines
-    end
-
-    # @return [Boolean] Whether or not this is a silent comment
-    def silent?
-      !!@options[:silent]
->>>>>>> 70610afb
     end
 
     # Computes the CSS for the comment.
     #
-<<<<<<< HEAD
-    # @call-seq to_s(tabs = 0)
-    # @param tabs [Fixnum] The level of indentation for the CSS
-    # @return [String] The resulting CSS
-    def to_s(tabs = 0, parent_name = nil)
-=======
     # Returns `nil` if this is a silent comment
     # or the current style doesn't render comments.
     #
@@ -70,7 +48,6 @@
     # @return [String, nil] The resulting CSS
     # @see #invisible?
     def to_s(tabs = 0, _ = nil)
->>>>>>> 70610afb
       return if invisible?
 
       spaces = '  ' * (tabs - 1)
