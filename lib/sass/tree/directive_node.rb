--- conflicted
+++ resolved
@@ -26,18 +26,17 @@
       super()
     end
 
-<<<<<<< HEAD
     # @param value [String] See \{#resolved_value}
     # @return [DirectiveNode]
     def self.resolved(value)
       node = new([value])
       node.resolved_value = value
       node
-=======
+    end
+
     # @return [String] The name of the directive, including `@`.
     def name
-      value.gsub(/ .*$/, '')
->>>>>>> fe88ee80
+      value.first.gsub(/ .*$/, '')
     end
   end
 end