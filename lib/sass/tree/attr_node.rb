--- conflicted
+++ resolved
@@ -7,15 +7,11 @@
       @value = value
       super(options)
     end
-<<<<<<< HEAD
-    
-=======
 
     def ==(other)
-      self.class == other.class && name == other.name && super
+      self.class == other.class && name == other.name && value == other.value && super
     end
 
->>>>>>> 9571d9af
     def to_s(tabs, parent_name = nil)
       if value[-1] == ?;
         raise Sass::SyntaxError.new("Invalid attribute: #{declaration.dump} (This isn't CSS!).", @line)
