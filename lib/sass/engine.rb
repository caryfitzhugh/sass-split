--- conflicted
+++ resolved
@@ -118,15 +118,6 @@
     rescue SyntaxError => e; e.add_metadata(@options[:filename], @line)
     end
 
-<<<<<<< HEAD
-    protected
-
-    def environment
-      @environment
-    end
-
-=======
->>>>>>> 58c12ee0
     private
 
     def tabulate(string)
