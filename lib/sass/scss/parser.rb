--- conflicted
+++ resolved
@@ -537,15 +537,9 @@
 
       def simple_selector_sequence
         # This allows for stuff like http://www.w3.org/TR/css3-animations/#keyframes-
-<<<<<<< HEAD
-        return expr unless e = element_name || id_selector || class_selector ||
-          placeholder_selector || attrib || negation || pseudo || parent_selector ||
-          interpolation_selector
-=======
         return expr(!:allow_var) unless e = element_name || id_selector ||
           class_selector || placeholder_selector || attrib || negation ||
           pseudo || parent_selector || interpolation_selector
->>>>>>> 17bc035c
         res = [e]
 
         # The tok(/\*/) allows the "E*" hack
