require File.join(File.dirname(__FILE__), 'functions')
module Sass
  module Script
    # A SassScript parse node representing a function call.
    #
    # A function call either calls one of the functions in {Script::Functions},
    # or if no function with the given name exists
    # it returns a string representation of the function call.
    class Funcall < Node
      # The name of the function.
      #
      # @return [String]
      attr_reader :name

      # The arguments to the function.
      #
      # @return [Array<Script::Node>]
      attr_reader :args

      # Don't set the context for child nodes if this is `url()`,
      # since `url()` allows quoted strings.
      #
      # @param context [Symbol]
      # @see Node#context=
      def context=(context)
        super unless @name == "url"
      end

      # @param name [String] See \{#name}
      # @param name [Array<Script::Node>] See \{#args}
      def initialize(name, args)
        @name = name
        @args = args
        super()
      end

      # @return [String] A string representation of the function call
      def inspect
        "#{name}(#{args.map {|a| a.inspect}.join(', ')})"
      end

      # @see Node#to_sass
      def to_sass(opts = {})
        "#{dasherize(name, opts)}(#{args.map {|a| a.to_sass(opts)}.join(', ')})"
      end

      # Returns the arguments to the function.
      #
      # @return [Array<Node>]
      # @see Node#children
      def children
        @args
      end

      protected

      # Evaluates the function call.
      #
      # @param environment [Sass::Environment] The environment in which to evaluate the SassScript
      # @return [Literal] The SassScript object that is the value of the function call
      # @raise [Sass::SyntaxError] if the function call raises an ArgumentError
      def _perform(environment)
<<<<<<< HEAD
        args = self.args.map do |a|
          if a.is_a?(Hash)
            h = {}
            a.each{|k,v| h[k] = v.perform(environment)}
            h
          else
            a.perform(environment)
          end
        end

        args = construct_ruby_args(name, args)

        ruby_name = name.tr('-', '_')

=======
        performed_args = @args.map {|a| a.perform(environment)}
        ruby_name = @name.tr('-', '_')
>>>>>>> 2aa22487
        unless Sass::Util.has?(:public_instance_method, Functions, ruby_name) && ruby_name !~ /^__/
          opts(Script::String.new("#{name}(#{performed_args.join(', ')})"))
        else
          opts(Functions::EvaluationContext.new(environment.options).send(ruby_name, *performed_args))
        end
      rescue ArgumentError => e
        raise e unless e.backtrace.any? {|t| t =~ /:in `(block in )?(#{name}|perform)'$/}
        raise Sass::SyntaxError.new("#{e.message} for `#{name}'")
      end

      def construct_ruby_args(name, args)
        if args.last.is_a? Hash
          ruby_name = name.tr('-', '_')
          unless signature = Functions.signature(ruby_name, args.size - 1, args.last.size)
            raise Sass::SyntaxError.new("#{name} cannot be called with keyword-style arguments.")
          end
          keyword_args = args.last.dup
          args = args[0..-2] + signature[:args][(args.size - 1)..-1].map do |argname|
            if keyword_args.has_key?(argname) || keyword_args.has_key?(argname.tr("_", "-"))
              keyword_args.delete(argname) || keyword_args.delete(argname.tr("_", "-"))
            else
              raise Sass::SyntaxError, "#{name} requires an argument named #{argname}."
            end
          end
          if keyword_args.size > 0 && signature[:var_kwargs]
            # Pass any unknown args as variable keyword arguments
            args << keyword_args
          elsif keyword_args.size > 0
            # doesn't accept variable keyword arguments, raise an error about an unknown argument.
            raise Sass::SyntaxError, "#{name} does not accept an argument named #{keyword_args.keys.first}."
          end
          args
        else
          args
        end
      end

    end
  end
end<|MERGE_RESOLUTION|>--- conflicted
+++ resolved
@@ -60,7 +60,6 @@
       # @return [Literal] The SassScript object that is the value of the function call
       # @raise [Sass::SyntaxError] if the function call raises an ArgumentError
       def _perform(environment)
-<<<<<<< HEAD
         args = self.args.map do |a|
           if a.is_a?(Hash)
             h = {}
@@ -72,17 +71,12 @@
         end
 
         args = construct_ruby_args(name, args)
+        ruby_name = @name.tr('-', '_')
 
-        ruby_name = name.tr('-', '_')
-
-=======
-        performed_args = @args.map {|a| a.perform(environment)}
-        ruby_name = @name.tr('-', '_')
->>>>>>> 2aa22487
         unless Sass::Util.has?(:public_instance_method, Functions, ruby_name) && ruby_name !~ /^__/
-          opts(Script::String.new("#{name}(#{performed_args.join(', ')})"))
+          opts(Script::String.new("#{name}(#{args.join(', ')})"))
         else
-          opts(Functions::EvaluationContext.new(environment.options).send(ruby_name, *performed_args))
+          opts(Functions::EvaluationContext.new(environment.options).send(ruby_name, *args))
         end
       rescue ArgumentError => e
         raise e unless e.backtrace.any? {|t| t =~ /:in `(block in )?(#{name}|perform)'$/}
