require 'sass/script/literal'

module Sass::Script
  # A SassScript object representing a CSS color.
  class Color < Literal
    class << self; include Haml::Util; end

    # A hash from color names to [red, green, blue] value arrays.
    HTML4_COLORS = map_vals({
        'black'   => 0x000000,
        'silver'  => 0xc0c0c0,
        'gray'    => 0x808080,
        'white'   => 0xffffff,
        'maroon'  => 0x800000,
        'red'     => 0xff0000,
        'purple'  => 0x800080,
        'fuchsia' => 0xff00ff,
        'green'   => 0x008000,
        'lime'    => 0x00ff00,
        'olive'   => 0x808000,
        'yellow'  => 0xffff00,
        'navy'    => 0x000080,
        'blue'    => 0x0000ff,
        'teal'    => 0x008080,
        'aqua'    => 0x00ffff
      }) {|color| (0..2).map {|n| color >> (n << 3) & 0xff}.reverse}
    # A hash from [red, green, blue] value arrays to color names.
    HTML4_COLORS_REVERSE = map_hash(HTML4_COLORS) {|k, v| [v, k]}

<<<<<<< HEAD
    # Constructs an RGB or RGBA color object.
    # The RGB values must be between 0 and 255,
    # and the alpha value is generally expected to be between 0 and 1.
    # However, the alpha value can be greater than 1
    # in order to allow it to be used for color multiplication.
    #
    # @param rgba [Array<Numeric>] A three-element array of the red, green, blue,
    #   and optionally alpha values (respectively) of the color
    # @raise [Sass::SyntaxError] if any color value isn't between 0 and 255,
    #   or the alpha value is negative
    def initialize(rgba)
      @red, @green, @blue = rgba[0...3].map {|c| c.to_i}
      @alpha = rgba[3] ? rgba[3].to_f : 1
      super(nil)

      unless rgb.all? {|c| (0..255).include?(c)}
        raise Sass::SyntaxError.new("Color values must be between 0 and 255")
      end

      unless (0..1).include?(alpha)
        raise Sass::SyntaxError.new("Color opacity value must between 0 and 1")
      end
    end

    # The red component of the color.
    #
    # @return [Fixnum]
    attr_reader :red

    # The green component of the color.
    #
    # @return [Fixnum]
    attr_reader :green

    # The blue component of the color.
    #
    # @return [Fixnum]
    attr_reader :blue

    # The alpha channel (opacity) of the color.
    # This is 1 unless otherwise defined.
    #
    # @return [Fixnum]
    attr_accessor :alpha

    # Returns whether this color object is translucent;
    # that is, whether the alpha channel is non-1.
    #
    # @return [Boolean]
    def alpha?
      alpha < 1
=======
    # Creates a new color from RGB components.
    # *Note*: when modifying the components of an existing color,
    # use \{#with} rather than creating a new color object.
    # This preserves forwards-compatiblity for alpha channels and such.
    #
    # @param rgb [Array<Fixnum>] A three-element array of the red, green, and blue values (respectively)
    #   of the color
    # @raise [Sass::SyntaxError] if any color value isn't between 0 and 255
    def initialize(rgb)
      rgb = rgb.map {|c| c.to_i}
      raise Sass::SyntaxError.new("Color values must be between 0 and 255") if rgb.any? {|c| c < 0 || c > 255}
      super(rgb.freeze)
>>>>>>> 69533faf
    end

    # @deprecated This will be removed in version 2.6.
    # @see #rgb
    def value
      warn <<END
DEPRECATION WARNING:
The Sass::Script::Color #value attribute is deprecated and will be
removed in version 2.6. Use the #rgb attribute instead.
END
      rgb
    end

    # Returns the red, green, and blue components of the color.
    #
    # @return [Array<Fixnum>] A frozen three-element array of the red, green, and blue
    #   values (respectively) of the color
    def rgb
      [red, green, blue]
    end

    # The SassScript `==` operation.
    # **Note that this returns a {Sass::Script::Bool} object,
    # not a Ruby boolean**.
    #
    # @param other [Literal] The right-hand side of the operator
    # @return [Bool] True if this literal is the same as the other,
    #   false otherwise
    def eq(other)
      Sass::Script::Bool.new(
        other.is_a?(Color) && rgb == other.rgb && alpha == other.alpha)
    end

    # Returns a copy of this color with one or more channels changed.
    #
    # For example:
    #
    #     Color.new([10, 20, 30].with(:blue => 40)
    #       #=> rgb(10, 40, 30)
    #     Color.new([126, 126, 126]).with(:red => 0, :green => 255)
    #       #=> rgb(0, 255, 126)
    #
    # @param attrs [Hash<Symbol, Fixnum>]
    #   A map of channel names (`:red`, `:green`, or `:blue`) to values
    # @return [Color] The new Color object
    def with(attrs)
      Color.new([
          attrs[:red] || rgb[0],
          attrs[:green] || rgb[1],
          attrs[:blue] || rgb[2],
        ])
    end

    # The SassScript `+` operation.
    # Its functionality depends on the type of its argument:
    #
    # {Number}
    # : Adds the number to each of the RGB color channels.
    #
    # {Color}
    # : Adds each of the RGB color channels together.
    #
    # {Literal}
    # : See {Literal#plus}.
    #
    # @param other [Literal] The right-hand side of the operator
    # @return [Color] The resulting color
    # @raise [Sass::SyntaxError] if `other` is a number with units
    def plus(other)
      if other.is_a?(Sass::Script::Number) || other.is_a?(Sass::Script::Color)
        piecewise(other, :+)
      else
        super
      end
    end

    # The SassScript `-` operation.
    # Its functionality depends on the type of its argument:
    #
    # {Number}
    # : Subtracts the number from each of the RGB color channels.
    #
    # {Color}
    # : Subtracts each of the other color's RGB color channels from this color's.
    #
    # {Literal}
    # : See {Literal#minus}.
    #
    # @param other [Literal] The right-hand side of the operator
    # @return [Color] The resulting color
    # @raise [Sass::SyntaxError] if `other` is a number with units
    def minus(other)
      if other.is_a?(Sass::Script::Number) || other.is_a?(Sass::Script::Color)
        piecewise(other, :-)
      else
        super
      end
    end

    # The SassScript `*` operation.
    # Its functionality depends on the type of its argument:
    #
    # {Number}
    # : Multiplies the number by each of the RGB color channels.
    #
    # {Color}
    # : Multiplies each of the RGB color channels together.
    #
    # {Literal}
    # : See {Literal#times}.
    #
    # @param other [Literal] The right-hand side of the operator
    # @return [Color] The resulting color
    # @raise [Sass::SyntaxError] if `other` is a number with units
    def times(other)
      if other.is_a?(Sass::Script::Number) || other.is_a?(Sass::Script::Color)
        piecewise(other, :*)
      else
        raise NoMethodError.new(nil, :times)
      end
    end

    # The SassScript `/` operation.
    # Its functionality depends on the type of its argument:
    #
    # {Number}
    # : Divides each of the RGB color channels by the number.
    #
    # {Color}
    # : Divides each of this color's RGB color channels by the other color's.
    #
    # {Literal}
    # : See {Literal#div}.
    #
    # @param other [Literal] The right-hand side of the operator
    # @return [Color] The resulting color
    # @raise [Sass::SyntaxError] if `other` is a number with units
    def div(other)
      if other.is_a?(Sass::Script::Number) || other.is_a?(Sass::Script::Color)
        piecewise(other, :/)
      else
        super
      end
    end

    # The SassScript `%` operation.
    # Its functionality depends on the type of its argument:
    #
    # {Number}
    # : Takes each of the RGB color channels module the number.
    #
    # {Color}
    # : Takes each of this color's RGB color channels modulo the other color's.
    #
    # {Literal}
    # : See {Literal#mod}.
    #
    # @param other [Literal] The right-hand side of the operator
    # @return [Color] The resulting color
    # @raise [Sass::SyntaxError] if `other` is a number with units
    def mod(other)
      if other.is_a?(Sass::Script::Number) || other.is_a?(Sass::Script::Color)
        piecewise(other, :%)
      else
        raise NoMethodError.new(nil, :mod)
      end
    end

    # Returns a string representation of the color.
    # This is usually the color's hex value,
    # but if the color has a name that's used instead.
    #
    # @return [String] The string representation
    def to_s
      return "rgba(#{rgb.join(', ')}, #{alpha % 1 == 0.0 ? alpha.to_i : alpha})" if alpha?
      return HTML4_COLORS_REVERSE[rgb] if HTML4_COLORS_REVERSE[rgb]
      red, green, blue = rgb.map { |num| num.to_s(16).rjust(2, '0') }
      "##{red}#{green}#{blue}"
    end
    alias_method :inspect, :to_s

    private

    def piecewise(other, operation)
      other_num = other.is_a? Number
      if other_num && !other.unitless?
        raise Sass::SyntaxError.new("Cannot add a number with units (#{other}) to a color (#{self}).") 
      end

      result = []
      for i in (0...3)
        res = rgb[i].send(operation, other_num ? other.value : other.rgb[i])
        result[i] = [ [res, 255].min, 0 ].max
      end
<<<<<<< HEAD

      if !other_num && other.alpha != alpha
        raise Sass::SyntaxError.new("Alpha channels must be equal: #{self} #{operation} #{other}")
      end
      result[3] = alpha

      Color.new(result)
=======
      with(:red => result[0], :green => result[1], :blue => result[2])
>>>>>>> 69533faf
    end
  end
end<|MERGE_RESOLUTION|>--- conflicted
+++ resolved
@@ -27,7 +27,6 @@
     # A hash from [red, green, blue] value arrays to color names.
     HTML4_COLORS_REVERSE = map_hash(HTML4_COLORS) {|k, v| [v, k]}
 
-<<<<<<< HEAD
     # Constructs an RGB or RGBA color object.
     # The RGB values must be between 0 and 255,
     # and the alpha value is generally expected to be between 0 and 1.
@@ -79,20 +78,6 @@
     # @return [Boolean]
     def alpha?
       alpha < 1
-=======
-    # Creates a new color from RGB components.
-    # *Note*: when modifying the components of an existing color,
-    # use \{#with} rather than creating a new color object.
-    # This preserves forwards-compatiblity for alpha channels and such.
-    #
-    # @param rgb [Array<Fixnum>] A three-element array of the red, green, and blue values (respectively)
-    #   of the color
-    # @raise [Sass::SyntaxError] if any color value isn't between 0 and 255
-    def initialize(rgb)
-      rgb = rgb.map {|c| c.to_i}
-      raise Sass::SyntaxError.new("Color values must be between 0 and 255") if rgb.any? {|c| c < 0 || c > 255}
-      super(rgb.freeze)
->>>>>>> 69533faf
     end
 
     # @deprecated This will be removed in version 2.6.
@@ -111,7 +96,7 @@
     # @return [Array<Fixnum>] A frozen three-element array of the red, green, and blue
     #   values (respectively) of the color
     def rgb
-      [red, green, blue]
+      [red, green, blue].freeze
     end
 
     # The SassScript `==` operation.
@@ -134,15 +119,18 @@
     #       #=> rgb(10, 40, 30)
     #     Color.new([126, 126, 126]).with(:red => 0, :green => 255)
     #       #=> rgb(0, 255, 126)
-    #
-    # @param attrs [Hash<Symbol, Fixnum>]
-    #   A map of channel names (`:red`, `:green`, or `:blue`) to values
+    #     Color.new([1, 2, 3]).with(:alpha => 0.4)
+    #       #=> rgba(1, 2, 3, 0.4)
+    #
+    # @param attrs [Hash<Symbol, Numeric>]
+    #   A map of channel names (`:red`, `:green`, `:blue`, or `:alpha`) to values
     # @return [Color] The new Color object
     def with(attrs)
       Color.new([
-          attrs[:red] || rgb[0],
-          attrs[:green] || rgb[1],
-          attrs[:blue] || rgb[2],
+          attrs[:red] || red,
+          attrs[:green] || green,
+          attrs[:blue] || blue,
+          attrs[:alpha] || alpha,
         ])
     end
 
@@ -287,17 +275,12 @@
         res = rgb[i].send(operation, other_num ? other.value : other.rgb[i])
         result[i] = [ [res, 255].min, 0 ].max
       end
-<<<<<<< HEAD
 
       if !other_num && other.alpha != alpha
         raise Sass::SyntaxError.new("Alpha channels must be equal: #{self} #{operation} #{other}")
       end
-      result[3] = alpha
-
-      Color.new(result)
-=======
+
       with(:red => result[0], :green => result[1], :blue => result[2])
->>>>>>> 69533faf
     end
   end
 end