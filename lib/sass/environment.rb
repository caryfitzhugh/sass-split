--- conflicted
+++ resolved
@@ -38,7 +38,6 @@
     class << self
       private
 
-<<<<<<< HEAD
       # Note: when updating this,
       # update haml/yard/inherited_hash.rb as well.
       def inherited_hash(name)
@@ -48,29 +47,20 @@
           end
 
           def set_#{name}(name, value)
-            if @parent.nil? || @#{name}s.include?(name)
+            @#{name}s[name] = value unless try_set_#{name}(name, value)
+          end
+
+          def try_set_#{name}(name, value)
+            if @#{name}s.include?(name)
               @#{name}s[name] = value
+              true
+            elsif @parent
+              @parent.try_set_#{name}(name, value)
             else
-              @parent.set_#{name}(name, value)
+              false
             end
           end
-=======
-        def set_#{name}(name, value)
-          @#{name}s[name] = value unless try_set_#{name}(name, value)
-        end
-
-        def try_set_#{name}(name, value)
-          if @#{name}s.include?(name)
-            @#{name}s[name] = value
-            true
-          elsif @parent
-            @parent.try_set_#{name}(name, value)
-          else
-            false
-          end
-        end
-        protected :try_set_#{name}
->>>>>>> 1f622a34
+          protected :try_set_#{name}
 
           def set_local_#{name}(name, value)
             @#{name}s[name] = value
