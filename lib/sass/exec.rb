--- conflicted
+++ resolved
@@ -262,11 +262,7 @@
           @options[:for_engine][:style] = name.to_sym
         end
         opts.on('--precision NUMBER_OF_DIGITS', Integer,
-<<<<<<< HEAD
-                'How many digits of precision to use when outputting decimal numbers. Defaults to 3.') do |precision|
-=======
                 "How many digits of precision to use when outputting decimal numbers. Defaults to #{::Sass::Script::Value::Number.precision}.") do |precision|
->>>>>>> 3b40e0f5
           ::Sass::Script::Value::Number.precision = precision
         end
         opts.on('-q', '--quiet', 'Silence warnings and status messages during compilation.') do
