--- conflicted
+++ resolved
@@ -349,12 +349,8 @@
           ;; Move through multiline attrs
           (when (eq (char-before) ?,)
             (save-excursion
-<<<<<<< HEAD
               (while (progn (end-of-line)
                             (and (eq (char-before) ?,) (not (eobp))))
-=======
-              (while (progn (end-of-line) (and (eq (char-before) ?,) (not (eobp))))
->>>>>>> 4ecd8ee4
                 (forward-line))
 
               (forward-line -1)
