--- conflicted
+++ resolved
@@ -3,7 +3,6 @@
 * Table of contents
 {:toc}
 
-<<<<<<< HEAD
 ## 2.4.0 (Unreleased)
 
 ### Object Reference Customization
@@ -122,13 +121,12 @@
 
 * Multi-line ERB statements are now properly indented,
   and those without any content are removed.
-=======
+
 ## 2.2.11 (Unreleased)
 
 * Fixed a bug with XSS protection where HTML escaping would raise an error
   if passed a non-string value.
   Note that this doesn't affect any HTML escaping when XSS protection is disabled.
->>>>>>> 98cc1b4e
 
 ## [2.2.10](http://github.com/nex3/haml/commit/2.2.10)
 
