# Haml Changelog

* Table of contents
{:toc}

<<<<<<< HEAD
## 3.2.0 (Unreleased)

### Backwards Incompatibilities -- Must Read!

* Get rid of the `--rails` flag for the `haml` executable.
  This flag hasn't been necessary since Rails 2.0.
  Existing Rails 2.0 installations will continue to work.
=======
## 3.0.21

[Tagged on GitHub](http://github.com/nex3/haml/commit/3.0.21).

* Fix the permissions errors for good.
>>>>>>> 7570cda2

## 3.0.20

[Tagged on GitHub](http://github.com/nex3/haml/commit/3.0.20).

* Fix some permissions errors.

## 3.0.19

[Tagged on GitHub](http://github.com/nex3/haml/commit/3.0.19).

* Fix the `:encoding` option under Ruby 1.9.2.

* Fix interpolated if statement when HTML escaping is enabled.

* Allow the `--unix-newlines` flag to work on Unix, where it's a no-op.

## 3.0.18

[Tagged on GitHub](http://github.com/nex3/haml/commit/3.0.18).

* Don't require `rake` in the gemspec, for bundler compatibility under
  JRuby. Thanks to [Gordon McCreight](http://www.gmccreight.com/blog).

* Get rid of the annoying RDoc errors on install.

* Disambiguate references to the `Rails` module when `haml-rails` is installed.

* Fix a bug in `haml_tag` that would allow duplicate attributes to be added
  and make `data-` attributes not work.

* Compatibility with Rails 3 final.

## 3.0.17

[Tagged on GitHub](http://github.com/nex3/haml/commit/3.0.17).

* Understand that mingw counts as Windows.

## 3.0.16

[Tagged on GitHub](http://github.com/nex3/haml/commit/3.0.16).

* Fix an html2haml ERB-parsing bug where ERB blocks were occasionally
  left without indentation in Haml.

* Fix parsing of `if` and `case` statements whose values were assigned to variables.
  This is still bad style, though.

* Fix `form_for` and `form_tag` when they're passed a block that
  returns a string in a helper.

## 3.0.15

[Tagged on GitHub](http://github.com/nex3/haml/commit/3.0.15).

There were no changes made to Haml between versions 3.0.14 and 3.0.15.

## 3.0.14

[Tagged on GitHub](http://github.com/nex3/haml/commit/3.0.14).

* Allow CSS-style classes and ids to contain colons.

* Fix an obscure bug with if statements.

### Rails 3 Support

* Don't use the `#returning` method, which Rails 3 no longer provides.

## 3.0.13

[Tagged on GitHub](http://github.com/nex3/haml/commit/3.0.13).

## Rails 3 Support

Support for Rails 3 versions prior to beta 4 has been removed.
Upgrade to Rails 3.0.0.beta4 if you haven't already.

### Minor Improvements

* Properly process frozen strings with encoding declarations.

## 3.0.12

[Tagged on GitHub](http://github.com/nex3/haml/commit/3.0.12).

## Rails 3 Support

Apparently the last version broke in new and exciting ways under Rails 3,
due to the inconsistent load order caused by certain combinations of gems.
3.0.12 hacks around that inconsistency, and *should* be fully Rails 3-compatible.

### Deprecated: Rails 3 Beta 3

Haml's support for Rails 3.0.0.beta.3 has been deprecated.
Haml 3.0.13 will only support 3.0.0.beta.4.

## 3.0.11

[Tagged on GitHub](http://github.com/nex3/haml/commit/3.0.11).

## 3.0.10

[Tagged on GitHub](http://github.com/nex3/haml/commit/3.0.10).

### Appengine-JRuby Support

The way we determine the location of the Haml installation
no longer breaks the version of JRuby
used by [`appengine-jruby`](http://code.google.com/p/appengine-jruby/).

### Bug Fixes

* Single-line comments are now handled properly by `html2haml`.

## 3.0.9

[Tagged on GitHub](http://github.com/nex3/haml/commit/3.0.9).

There were no changes made to Haml between versions 3.0.8 and 3.0.9.
A bug in Gemcutter caused the gem to be uploaded improperly.

## 3.0.8

[Tagged on GitHub](http://github.com/nex3/haml/commit/3.0.8).

* Fix a bug with Rails versions prior to Rails 3.

## 3.0.7

[Tagged on GitHub](http://github.com/nex3/haml/commit/3.0.7).

### Encoding Support

Haml 3.0.7 adds support for Ruby-style `-# coding:` comments
for declaring the encoding of a template.
For details see {file:HAML_REFERENCE.md#encodings the reference}.

This also slightly changes the behavior of Haml when the
{file:HAML_REFERENCE.md#encoding-option `:encoding` option} is not set.
Rather than defaulting to `"utf-8"`,
it defaults to the encoding of the source document,
and only falls back to `"utf-8"` if this encoding is `"us-ascii"`.

The `haml` executable also now takes an `-E` option for specifying encoding,
which works the same way as Ruby's `-E` option.

### Other Changes

* Default to the {file:HAML_REFERENCE.md#format-option `:html5` format}
  when running under Rails 3,
  since it defaults to HTML5 as well.

### Bug Fixes

* When generating Haml for something like `<span>foo</span>,`,
  use `= succeed` rather than `- succeed` (which doesn't work).

## 3.0.6

[Tagged on GitHub](http://github.com/nex3/haml/commit/3.0.6).

### Rails 2.3.7 Support

This release fully supports Rails 2.3.7.

### Rails 2.3.6 Support Removed

Rails 2.3.6 was released with various bugs related to XSS-protection
and interfacing with Haml.
Rails 2.3.7 was released shortly after with fixes for these bugs.
Thus, Haml no longer supports Rails 2.3.6,
and anyone using it should upgrade to 2.3.7.

Attempting to use Haml with Rails 2.3.6 will cause an error.

## 3.0.5

[Tagged on GitHub](http://github.com/nex3/haml/commit/3.0.5).

### Rails 2.3.6 Support

This release hacks around various bugs in Rails 2.3.6,
bringing Haml up to full compatibility.

### Rails 3 Support

Make sure the `#capture` helper in Rails 3
doesn't print its value directly to the template.

## 3.0.4

[Tagged on GitHub](http://github.com/nex3/haml/commit/3.0.4).

There were no changes made to Haml between versions 3.0.3 and 3.0.4.

## 3.0.3

[Tagged on GitHub](http://github.com/nex3/haml/commit/3.0.3).

### Rails 3 Support

In order to make some Rails loading errors easier to debug,
Sass will now raise an error if `Rails.root` is `nil` when Sass is loading.
Previously, this would just cause the paths to be mis-set.

## 3.0.2

[Tagged on GitHub](http://github.com/nex3/haml/commit/3.0.2).

There were no changes made to Haml between versions 3.0.1 and 3.0.2.

## 3.0.1

[Tagged on GitHub](http://github.com/nex3/haml/commit/3.0.1).

### Installation in Rails

`haml --rails` is no longer necessary for installing Haml in Rails.
Now all you need to do is add `gem "haml"` to the Gemfile for Rails 3,
or add `config.gem "haml"` to `config/environment.rb` for previous versions.

`haml --rails` will still work,
but it has been deprecated and will print an error message.
It will not work in the next version of Haml.

### Rails Test Speed

The {file:HAML_REFERENCE.md#ugly-option `:ugly` option} is now on by default
in the testing environment in Rails to help tests run faster.

## 3.0.0
{#3-0-0}

[Tagged on GitHub](http://github.com/nex3/haml/commit/3.0.0).

### Backwards Incompatibilities: Must Read!

* The `puts` helper has been removed.
  Use {Haml::Helpers#haml\_concat} instead.

### More Useful Multiline

Ruby code can now be wrapped across multiple lines
as long as each line but the last ends in a comma.
For example:

    = link_to_remote "Add to cart",
        :url => { :action => "add", :id => product.id },
        :update => { :success => "cart", :failure => "error" }

### `haml_tag` and `haml_concat` Improvements

#### `haml_tag` with CSS Selectors

The {Haml::Helpers#haml_tag haml\_tag} helper can now take a string
using the same class/id shorthand as in standard Haml code.
Manually-specified class and id attributes are merged,
again as in standard Haml code.
For example:

    haml_tag('#foo') #=> <div id='foo' />
    haml_tag('.bar') #=> <div class='bar' />
    haml_tag('span#foo.bar') #=> <span class='bar' id='foo' />
    haml_tag('span#foo.bar', :class => 'abc') #=> <span class='abc bar' id='foo' />
    haml_tag('span#foo.bar', :id => 'abc') #=> <span class='bar' id='abc_foo' />

Cheers, [S. Burkhard](http://github.com/hasclass/).

#### `haml_tag` with Multiple Lines of Content

The {Haml::Helpers#haml_tag haml\_tag} helper also does a better job
of formatting tags with multiple lines of content.
If a tag has multiple levels of content,
that content is indented beneath the tag.
For example:

    haml_tag(:p, "foo\nbar") #=>
      # <p>
      #   foo
      #   bar
      # </p>

#### `haml_tag` with Multiple Lines of Content

Similarly, the {Haml::Helpers#haml_concat haml\_concat} helper
will properly indent multiple lines of content.
For example:

    haml_tag(:p) {haml_concat "foo\nbar"} #=>
      # <p>
      #   foo
      #   bar
      # </p>

#### `haml_tag` and `haml_concat` with `:ugly`

When the {file:HAML_REFERENCE.md#ugly-option `:ugly` option} is enabled,
{Haml::Helpers#haml_tag haml\_tag} and {Haml::Helpers#haml_concat haml\_concat}
won't do any indentation of their arguments.

### Basic Tag Improvements

* It's now possible to customize the name used for {file:HAML_REFERENCE.md#object_reference_ object reference}
  for a given object by implementing the `haml_object_ref` method on that object.
  This method should return a string that will be used in place of the class name of the object
  in the generated class and id.
  Thanks to [Tim Carey-Smith](http://twitter.com/halorgium).

* All attribute values may be non-String types.
  Their `#to_s` method will be called to convert them to strings.
  Previously, this only worked for attributes other than `class`.
  
### `:class` and `:id` Attributes Accept Ruby Arrays

In an attribute hash, the `:class` attribute now accepts an Array
whose elements will be converted to strings and joined with <nobr>`" "`</nobr>.
Likewise, the `:id` attribute now accepts an Array
whose elements will be converted to strings and joined with `"_"`.
The array will first be flattened and any elements that do not test as true
will be stripped out. For example:

    .column{:class => [@item.type, @item == @sortcol && [:sort, @sortdir]] }

could render as any of:

    class="column numeric sort ascending"
    class="column numeric"
    class="column sort descending"
    class="column"

depending on whether `@item.type` is `"numeric"` or `nil`,
whether `@item == @sortcol`,
and whether `@sortdir` is `"ascending"` or `"descending"`.

A single value can still be specified.
If that value evaluates to false it is ignored;
otherwise it gets converted to a string.
For example:

    .item{:class => @item.is_empty? && "empty"}

could render as either of:

    class="item"
    class="item empty"

Thanks to [Ronen Barzel](http://www.ronenbarzel.org/).

### HTML5 Custom Data Attributes

Creating an attribute named `:data` with a Hash value
will generate [HTML5 custom data attributes](http://www.whatwg.org/specs/web-apps/current-work/multipage/elements.html#embedding-custom-non-visible-data).
For example:

    %div{:data => {:author_id => 123, :post_id => 234}}

Will compile to:

    <div data-author_id='123' data-post_id='234'></div>

Thanks to [John Reilly](http://twitter.com/johnreilly).

### More Powerful `:autoclose` Option

The {file:HAML_REFERENCE.md#attributes_option `:attributes`} option
can now take regular expressions that specify which tags to make self-closing.

### `--double-quote-attributes` Option

The Haml executable now has a `--double-quote-attributes` option (short form: `-q`)
that causes attributes to use a double-quote mark rather than single-quote.
Thanks to [Charles Roper](http://charlesroper.com/).

### `:css` Filter

Haml now supports a {file:HAML_REFERENCE.md#css-filter `:css` filter}
that surrounds the filtered text with `<style>` and CDATA tags.

### `haml-spec` Integration

We've added the cross-implementation tests from the [haml-spec](http://github.com/norman/haml-spec) project
to the standard Haml test suite, to be sure we remain compatible with the base functionality
of the many and varied [Haml implementations](http://en.wikipedia.org/wiki/Haml#Implementations).

### Ruby 1.9 Support

* Haml and `html2haml` now produce more descriptive errors
  when given a template with invalid byte sequences for that template's encoding,
  including the line number and the offending character.

* Haml and `html2haml` now accept Unicode documents with a
  [byte-order-mark](http://en.wikipedia.org/wiki/Byte_order_mark).

### Rails Support

* When `form_for` is used with `=`, or `form_tag` is used with `=` and a block,
  they will now raise errors explaining that they should be used with `-`.
  This is similar to how {Haml::Helpers#haml\_concat} behaves,
  and will hopefully clear up some difficult bugs for some users.

### Rip Support

Haml is now compatible with the [Rip](http://hellorip.com/) package management system.
Thanks to [Josh Peek](http://joshpeek.com/).

### `html2haml` Improvements

* Ruby blocks within ERB are now supported.
  The Haml code is properly indented and the `end`s are removed.
  This includes methods with blocks and all language constructs
  such as `if`, `begin`, and `case`.
  For example:

      <% content_for :footer do %>
        <p>Hi there!</p>
      <% end %>

  is now transformed into:

      - content_for :footer do
        %p Hi there!

  Thanks to [Jack Chen](http://chendo.net) and [Dr. Nic Williams](http://drnicwilliams)
  for inspiring this and creating the first draft of the code.

* Inline HTML text nodes are now transformed into inline Haml text.
  For example, `<p>foo</p>` now becomes `%p foo`, whereas before it became:

      %p
        foo

  The same is true for inline comments,
  and inline ERB when running in ERB mode:
  `<p><%= foo %></p>` will now become `%p= foo`.

* ERB included within text is now transformed into Ruby interpolation.
  For example:

      <p>
        Foo <%= bar %> baz!
        Flip <%= bang %>.
      </p>

  is now transformed into:

      %p
        Foo #{bar} baz!
        Flip #{bang}.

* `<script>` tags are now transformed into `:javascript` filters,
  and `<style>` tags into `:css` filters.
  and indentation is preserved.
  For example:

      <script type="text/javascript">
        function foo() {
          return 12;
        }
      </script>

  is now transformed into:

      :javascript
        function foo() {
          return 12;
        }

* `<pre>` and `<textarea>` tags are now transformed into the `:preserve` filter.
  For example:

      <pre>Foo
        bar
          baz</pre>

  is now transformed into:

      %pre
        :preserve
          Foo
            bar
              baz

* Self-closing tags (such as `<br />`) are now transformed into
  self-closing Haml tags (like `%br/`).

* IE conditional comments are now properly parsed.

* Attributes are now output in a more-standard format,
  without spaces within the curly braces
  (e.g. `%p{:foo => "bar"}` as opposed to `%p{ :foo => "bar" }`).

* IDs and classes containing `#` and `.` are now output as string attributes
  (e.g. `%p{:class => "foo.bar"}`).

* Attributes are now sorted, to maintain a deterministic order.

* `>` or {Haml::Helpers#succeed #succeed} are inserted where necessary
  when inline formatting is used.

* Multi-line ERB statements are now properly indented,
  and those without any content are removed.

### Minor Improvements

* {Haml::Helpers#capture_haml capture\_haml} is now faster when using `:ugly`.
  Thanks to [Alf Mikula](http://alfmikula.blogspot.com/).

* Add an `RDFa` doctype shortcut.

## 2.2.24

[Tagged on GitHub](http://github.com/nex3/haml/commit/2.2.24).

* Don't prevent ActiveModel form elements from having error formatting applied.

* Make sure `form_for` blocks are properly indented under Rails 3.0.0.beta.3.

* Don't activate a bug in the `dynamic_form` plugin under Rails 3.0.0.beta.3
  that would cause its methods not to be loaded.

## 2.2.23

[Tagged on GitHub](http://github.com/nex3/haml/commit/2.2.23).

* Don't crash when `rake gems` is run in Rails with Haml installed.
  Thanks to [Florian Frank](http://github.com/flori).

* Don't remove `\n` in filters with interpolation.

* Silence those annoying `"regexp match /.../n against to UTF-8 string"` warnings.

## 2.2.22

[Tagged on GitHub](http://github.com/nex3/haml/commit/2.2.22).

* Add a railtie so Haml and Sass will be automatically loaded in Rails 3.
  Thanks to [Daniel Neighman](http://pancakestacks.wordpress.com/).

* Add a deprecation message for using `-` with methods like `form_for`
  that return strings in Rails 3.
  This is [the same deprecation that exists in Rails 3](http://github.com/rails/rails/commit/9de83050d3a4b260d4aeb5d09ec4eb64f913ba64).

* Make sure line numbers are reported correctly when filters are being used.

* Make loading the gemspec not crash on read-only filesystems like Heroku's.

* Don't crash when methods like `form_for` return `nil` in, for example, Rails 3 beta.

* Compatibility with Rails 3 beta's RJS facilities.

## 2.2.21

[Tagged on GitHub](http://github.com/nex3/haml/commit/2.2.21).

* Fix a few bugs in the git-revision-reporting in {Haml::Version#version}.
  In particular, it will still work if `git gc` has been called recently,
  or if various files are missing.

* Always use `__FILE__` when reading files within the Haml repo in the `Rakefile`.
  According to [this bug report](http://github.com/carlhuda/bundler/issues/issue/44),
  this should make Haml work better with Bundler.

* Make the error message for `- end` a little more intuitive based on user feedback.

* Compatibility with methods like `form_for`
  that return strings rather than concatenate to the template in Rails 3.

* Add a {Haml::Helpers#with_tabs with_tabs} helper,
  which sets the indentation level for the duration of a block.

## 2.2.20

[Tagged on GitHub](http://github.com/nex3/haml/commit/2.2.20).

* The `form_tag` Rails helper is now properly marked as HTML-safe
  when using Rails' XSS protection with Rails 2.3.5.

* Calls to `defined?` shouldn't interfere with Rails' autoloading
  in very old versions (1.2.x).

* Fix a bug where calls to ActionView's `render` method
  with blocks and layouts wouldn't work under the Rails 3.0 beta.

* Fix a bug where the closing tags of nested calls to \{Haml::Helpers#haml\_concat}
  were improperly escaped under the Rails 3.0 beta.

## 2.2.19

[Tagged on GitHub](http://github.com/nex3/haml/commit/2.2.19).

* Fix a bug with the integration with Rails' XSS support.
  In particular, correctly override `safe_concat`.

## 2.2.18

[Tagged on GitHub](http://github.com/nex3/haml/commit/2.2.18).

* Support [the new XSS-protection API](http://yehudakatz.com/2010/02/01/safebuffers-and-rails-3-0/)
  used in Rails 3.

* Use `Rails.env` rather than `RAILS_ENV` when running under Rails 3.0.
  Thanks to [Duncan Grazier](http://duncangrazier.com/).

* Add a `--unix-newlines` flag to all executables
  for outputting Unix-style newlines on Windows.

* Fix a couple bugs with the `:erb` filter:
  make sure error reporting uses the correct line numbers,
  and allow multi-line expressions.

* Fix a parsing bug for HTML-style attributes including `#`.

## 2.2.17

[Tagged on GitHub](http://github.com/nex3/haml/commit/2.2.17).

* Fix compilation of HTML5 doctypes when using `html2haml`.

* `nil` values for Sass options are now ignored,
  rather than raising errors.

## 2.2.16

[Tagged on GitHub](http://github.com/nex3/haml/commit/2.2.16).

* Abstract out references to `ActionView::TemplateError`,
  `ActionView::TemplateHandler`, etc.
  These have all been renamed to `ActionView::Template::*`
  in Rails 3.0.

## 2.2.15

[Tagged on GitHub](http://github.com/nex3/haml/commit/2.2.15).

* Allow `if` statements with no content followed by `else` clauses.
  For example:

    - if foo
    - else
      bar

## 2.2.14

[Tagged on GitHub](http://github.com/nex3/haml/commit/2.2.14).

* Don't print warnings when escaping attributes containing non-ASCII characters
  in Ruby 1.9.

* Don't crash when parsing an XHTML Strict doctype in `html2haml`.

* Support the  HTML5 doctype in an XHTML document
  by using `!!! 5` as the doctype declaration.

## 2.2.13

[Tagged on GitHub](http://github.com/nex3/haml/commit/2.2.13).

* Allow users to specify {file:HAML_REFERENCE.md#encoding_option `:encoding => "ascii-8bit"`}
  even for templates that include non-ASCII byte sequences.
  This makes Haml templates not crash when given non-ASCII input
  that's marked as having an ASCII encoding.

* Fixed an incompatibility with Hpricot 0.8.2, which is used for `html2haml`.

## 2.2.12

[Tagged on GitHub](http://github.com/nex3/haml/commit/2.2.12).

There were no changes made to Haml between versions 2.2.11 and 2.2.12.

## 2.2.11

[Tagged on GitHub](http://github.com/nex3/haml/commit/2.2.11).

* Fixed a bug with XSS protection where HTML escaping would raise an error
  if passed a non-string value.
  Note that this doesn't affect any HTML escaping when XSS protection is disabled.

* Fixed a bug in outer-whitespace nuking where whitespace-only Ruby strings
  blocked whitespace nuking beyond them.

* Use `ensure` to protect the resetting of the Haml output buffer
  against exceptions that are raised within the compiled Haml code.

* Fix an error line-numbering bug that appeared if an error was thrown
  within loud script (`=`).
  This is not the best solution, as it disables a few optimizations,
  but it shouldn't have too much effect and the optimizations
  will hopefully be re-enabled in version 2.4.

* Don't crash if the plugin skeleton is installed and `rake gems:install` is run.

* Don't use `RAILS_ROOT` directly.
  This no longer exists in Rails 3.0.
  Instead abstract this out as `Haml::Util.rails_root`.
  This changes makes Haml fully compatible with edge Rails as of this writing.

## 2.2.10

[Tagged on GitHub](http://github.com/nex3/haml/commit/2.2.10).

* Fixed a bug where elements with dynamic attributes and no content
  would have too much whitespace between the opening and closing tag.

* Changed `rails/init.rb` away from loading `init.rb` and instead
  have it basically copy the content.
  This allows us to transfer the proper binding to `Haml.init_rails`.

* Make sure Haml only tries to enable XSS protection integration
  once all other plugins are loaded.
  This allows it to work properly when Haml is a gem
  and the `rails_xss` plugin is being used.

* Mark the return value of Haml templates as HTML safe.
  This makes Haml partials work with Rails' XSS protection.

## 2.2.9

[Tagged on GitHub](http://github.com/nex3/haml/commit/2.2.9).

* Fixed a bug where Haml's text was concatenated to the wrong buffer
  under certain circumstances.
  This was mostly an issue under Rails when using methods like `capture`.

* Fixed a bug where template text was escaped when there was interpolation in a line
  and the `:escape_html` option was enabled. For example:

      Foo &lt; Bar #{"<"} Baz

  with `:escape_html` used to render as

      Foo &amp;lt; Bar &lt; Baz

  but now renders as

      Foo &lt; Bar &lt; Baz

### Rails XSS Protection

Haml 2.2.9 supports the XSS protection in Rails versions 2.3.5+.
There are several components to this:

* If XSS protection is enabled, Haml's {file:HAML_REFERENCE.md#escape_html-option `:escape_html`}
  option is set to `true` by default.

* Strings declared as HTML safe won't be escaped by Haml,
  including the {file:Haml/Helpers.html#html_escape-instance_method `#html_escape`} helper
  and `&=` if `:escape_html` has been disabled.

* Haml helpers that generate HTML are marked as HTML safe,
  and will escape their input if it's not HTML safe.

## 2.2.8

[Tagged on GitHub](http://github.com/nex3/haml/commit/2.2.8).

* Fixed a potential XSS issue with HTML escaping and wacky Unicode nonsense.
  This is the same as [the issue fixed in Rails](http://groups.google.com/group/rubyonrails-security/browse_thread/thread/48ab3f4a2c16190f) a bit ago.

## 2.2.7

[Tagged on GitHub](http://github.com/nex3/haml/commit/2.2.7).

* Fixed an `html2haml` issue where ERB attribute values
  weren't HTML-unescaped before being transformed into Haml.

* Fixed an `html2haml` issue where `#{}` wasn't escaped
  before being transformed into Haml.

* Add `<code>` to the list of tags that's
  {file:HAML_REFERENCE.md#preserve-option automatically whitespace-preserved}.

* Fixed a bug with `end` being followed by code in silent scripts -
  it no longer throws an error when it's nested beneath tags.

* Fixed a bug with inner whitespace-nuking and conditionals.
  The `else` et al. clauses of conditionals are now properly
  whitespace-nuked.

## 2.2.6

[Tagged on GitHub](http://github.com/nex3/haml/commit/2.2.6).

* Made the error message when unable to load a dependency for html2haml
  respect the `--trace` option.

* Don't crash when the `__FILE__` constant of a Ruby file is a relative path,
  as apparently happens sometimes in TextMate
  (thanks to [Karl Varga](http://github.com/kjvarga)).

* Add "Sass" to the `--version` string for the executables.

* Raise an exception when commas are omitted in static attributes
  (e.g. `%p{:foo => "bar" :baz => "bang"}`).

## 2.2.5

[Tagged on GitHub](http://github.com/nex3/haml/commit/2.2.5).

* Got rid of trailing whitespace produced when opening a conditional comment
  (thanks to [Norman Clarke](http://blog.njclarke.com/)).

* Fixed CSS id concatenation when a numeric id is given as an attribute.
  (thanks to [Norman Clarke](http://blog.njclarke.com/)).
  
* Fixed a couple bugs with using "-end" in strings.

## 2.2.4

[Tagged on GitHub](http://github.com/nex3/haml/commit/2.2.4).

* Allow `end` to be used for silent script when it's followed by code.
  For example:

      - form_for do
        ...
      - end if @show_form

  This isn't very good style, but we're supporting it for consistency's sake.

* Don't add `require 'rubygems'` to the top of init.rb when installed
  via `haml --rails`. This isn't necessary, and actually gets
  clobbered as soon as haml/template is loaded.

## 2.2.3

[Tagged on GitHub](http://github.com/nex3/haml/commit/2.2.3).

Haml 2.2.3 adds support for the JRuby bundling tools
for Google AppEngine, thanks to [Jan Ulbrich](http://github.com/ulbrich).

## 2.2.2

[Tagged on GitHub](http://github.com/nex3/haml/commit/2.2.2).

Haml 2.2.2 is a minor bugfix release, with several notable changes.
First, {file:Haml/Helpers.html#haml_concat-instance_method `haml_concat`}
will now raise an error when used with `=`.
This has always been incorrect behavior,
and in fact has never actually worked.
The only difference is that now it will fail loudly.
Second, Ruby 1.9 is now more fully supported,
especially with the {file:HAML_REFERENCE.md#htmlstyle_attributes_ new attribute syntax}.
Third, filters are no longer escaped when the {file:HAML_REFERENCE.md#escape_html-option `:escape_html` option}
is enabled and `#{}` interpolation is used.

## 2.2.1

[Tagged on GitHub](http://github.com/nex3/haml/commit/2.2.1).

Haml 2.2.1 is a minor bug-fix release.

## 2.2.0

[Tagged on GitHub](http://github.com/nex3/haml/commit/2.2.0).

Haml 2.2 adds several new features to the language,
fixes several bugs, and dramatically improves performance
(particularly when running with {file:HAML_REFERENCE.md#ugly-option `:ugly`} enabled).

### Syntax Changes

#### HTML-Style Attribute Syntax

Haml 2.2 introduces a new syntax for attributes
based on the HTML syntax.
For example:

    %a(href="http://haml-lang.com" title="Haml's so cool!")
      %img(src="/images/haml.png" alt="Haml")

There are two main reasons for this.
First, the hash-style syntax is very Ruby-specific.
There are now [Haml implementations](http://en.wikipedia.org/wiki/Haml#Implementations)
in many languages, each of which has its own syntax for hashes
(or dicts or associative arrays or whatever they're called).
The HTML syntax will be adopted by all of them,
so you can feel comfortable using Haml in whichever language you need.

Second, the hash-style syntax is quite verbose.
`%img{:src => "/images/haml.png", :alt => "Haml"}`
is eight characters longer than `%img(src="/images/haml.png" alt="Haml")`.
Haml's supposed to be about writing templates quickly and easily;
HTML-style attributes should help out a lot with that.

Ruby variables can be used as attribute values by omitting quotes.
Local variables or instance variables can be used.
For example:

    %a(title=@title href=href) Stuff

This is the same as:

    %a{:title => @title, :href => href} Stuff

Because there are no commas separating attributes,
more complicated expressions aren't allowed.
You can use `#{}` interpolation to insert complicated expressions
in a HTML-style attribute, though:

    %span(class="widget_#{@widget.number}")

#### Multiline Attributes

In general, Haml tries to keep individual elements on a single line.
There is a [multiline syntax](#multiline) for overflowing onto further lines,
but it's intentionally awkward to use to encourage shorter lines.

However, there is one case where overflow is reasonable: attributes.
Often a tag will simply have a lot of attributes, and in this case
it makes sense to allow overflow.
You can now stretch an attribute hash across multiple lines:

    %script{:type => "text/javascript",
            :src  => "javascripts/script_#{2 + 7}"}

This also works for HTML-style attributes:

        %script(type="text/javascript"
            src="javascripts/script_#{2 + 7}")

Note that for hash-style attributes, the newlines must come after commas.

#### Universal interpolation

In Haml 2.0, you could use `==` to interpolate Ruby code
within a line of text using `#{}`.
In Haml 2.2, the `==` is unnecessary;
`#{}` can be used in any text.
For example:

    %p This is a really cool #{h what_is_this}!
    But is it a #{h what_isnt_this}?

In addition, to {file:HAML_REFERENCE.md#escaping_html escape} or {file:HAML_REFERENCE.md#unescaping_html unescape}
the interpolated code, you can just add `&` or `!`, respectively,
to the beginning of the line:

    %p& This is a really cool #{what_is_this}!
    & But is it a #{what_isnt_this}?

#### Flexible indentation

Haml has traditionally required its users to use two spaces of indentation.
This is the universal Ruby style, and still highly recommended.
However, Haml now allows any number of spaces or even tabs for indentation,
provided:

* Tabs and spaces are not mixed
* The indentation is consistent within a given document

### New Options

#### `:ugly`

The `:ugly` option is not technically new;
it was introduced in Haml 2.0 to make rendering deeply nested templates less painful.
However, it's been greatly empowered in Haml 2.2.
It now does all sorts of performance optimizations
that couldn't be done before,
and its use increases Haml's performance dramatically.
It's enabled by default in production in Rails,
and it's highly recommended for production environments
in other frameworks.

#### `:encoding` {#encoding-option}

This option specifies the encoding of the Haml template
when running under Ruby 1.9. It defaults to `Encoding.default_internal` or `"utf-8"`.
This is useful for making sure that you don't get weird
encoding errors when dealing with non-ASCII input data.

### Deprecations

#### `Haml::Helpers#puts`

This helper is being deprecated for the obvious reason
that it conflicts with the `Kernel#puts` method.
I'm ashamed I ever chose this name.
Use `haml_concat` instead and spare me the embarrassment.

#### `= haml_tag`

A lot of people accidentally use "`= haml_tag`".
This has always been wrong; `haml_tag` outputs directly to the template,
and so should be used as "`- haml_tag`".
Now it raises an error when you use `=`.

### Compatibility

#### Rails

Haml 2.2 is fully compatible with Rails,
from 2.0.6 to the latest revision of edge, 783db25.

#### Ruby 1.9

Haml 2.2 is also fully compatible with Ruby 1.9.
It supports Ruby 1.9-style attribute hashes,
and handles encoding-related issues
(see [the `:encoding` option](#encoding-option)).

### Filters

#### `:markdown`

There are numerous improvements to the Markdown filter.
No longer will Haml attempt to use RedCloth's inferior Markdown implementation.
Instead, it will look for all major Markdown implementations:
[RDiscount](http://github.com/rtomayko/rdiscount),
[RPeg-Markdown](http://github.com/rtomayko/rpeg-markdown),
[Maruku](http://maruku.rubyforge.org),
and [BlueCloth](www.deveiate.org/projects/BlueCloth).

#### `:cdata`

There is now a `:cdata` filter for wrapping text in CDATA tags.

#### `:sass`

The `:sass` filter now uses options set in {Sass::Plugin},
if they're available.

### Executables

#### `haml`

The `haml` executable now takes `-r` and `-I` flags
that act just like the same flags for the `ruby` executable.
This allows users to load helper files when using Haml
from the command line.

It also takes a `--debug` flag that causes it to spit out
the Ruby code that Haml generates from the template.
This is more for my benefit than anything,
but you may find it interesting.

#### `html2haml`

The `html2haml` executable has undergone significant improvements.
Many of these are bugfixes, but there are also a few features.
For one, it now understands CDATA tags and autodetects ERB files.
In addition, a line containing just "`- end`" is now a Haml error;
since it's not possible for `html2haml` to properly parse all Ruby blocks,
this acts as a signal for the author that there are blocks
to be dealt with.

### Miscellaneous

#### XHTML Mobile DTD

Haml 2.2 supports a DTD for XHTML Mobile: `!!! Mobile`.

#### YARD

All the documentation for Haml 2.2, including this changelog,
has been moved to [YARD](http://yard.soen.ca).
YARD is an excellent documentation system,
and allows us to write our documentation in [Maruku](http://maruku.rubyforge.org),
which is also excellent.<|MERGE_RESOLUTION|>--- conflicted
+++ resolved
@@ -3,7 +3,6 @@
 * Table of contents
 {:toc}
 
-<<<<<<< HEAD
 ## 3.2.0 (Unreleased)
 
 ### Backwards Incompatibilities -- Must Read!
@@ -11,13 +10,12 @@
 * Get rid of the `--rails` flag for the `haml` executable.
   This flag hasn't been necessary since Rails 2.0.
   Existing Rails 2.0 installations will continue to work.
-=======
+
 ## 3.0.21
 
 [Tagged on GitHub](http://github.com/nex3/haml/commit/3.0.21).
 
 * Fix the permissions errors for good.
->>>>>>> 7570cda2
 
 ## 3.0.20
 
