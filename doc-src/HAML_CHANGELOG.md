# Haml Changelog

* Table of contents
{:toc}

<<<<<<< HEAD
## 2.4.0 (Unreleased)

### Object Reference Customization

It's now possible to customize the name used for {file:HAML_REFERENCE.md#object_reference_ object reference}
for a given object by implementing the `haml_object_ref` method on that object.
This method should return a string that will be used in place of the class name of the object
in the generated class and id.

### `--double-quote-attributes` Option

The Haml executable now has a `--double-quote-attributes` option (short form: `-q`)
that causes attributes to use a double-quote mark rather than single-quote.

### `haml-spec` Integration

We've added the cross-implementation tests from the [haml-spec](http://github.com/norman/haml-spec) project
to the standard Haml test suite, to be sure we remain compatible with the base functionality
of the many and varied [Haml implementations](http://en.wikipedia.org/wiki/Haml#Implementations).

### Ruby 1.9 Support

Haml and `html2haml` now produce more descriptive errors
when given a template with invalid byte sequences for that template's encoding,
including the line number and the offending character.

### `html2haml` Improvements

* Ruby blocks within ERB are now supported.
  The Haml code is properly indented and the `end`s are removed.
  This includes methods with blocks and all language constructs
  such as `if`, `begin`, and `case`.
  For example:

      <% content_for :footer do %>
        <p>Hi there!</p>
      <% end %>

  is now transformed into:

      - content_for :footer do
        %p Hi there!

  Thanks to [Jack Chen](http://chendo.net) and [Dr. Nic Williams](http://drnicwilliams)
  for inspiring this and creating the first draft of the code.

* Inline HTML text nodes are now transformed into inline Haml text.
  For example, `<p>foo</p>` now becomes `%p foo`, whereas before it became:

      %p
        foo

  The same is true for inline comments,
  and inline ERB when running in ERB mode:
  `<p><%= foo %></p>` will now become `%p= foo`.

* ERB included within text is now transformed into Ruby interpolation.
  For example:

      <p>
        Foo <%= bar %> baz!
        Flip <%= bang %>.
      </p>

  is now transformed into:

      %p
        Foo #{bar} baz!
        Flip #{bang}.

* `<script>` tags are now transformed into `:javascript` filters,
  and indentation is preserved.
  For example:

      <script type="text/javascript">
        function foo() {
          return 12;
        }
      </script>

  is now transformed into:

      :javascript
        function foo() {
          return 12;
        }

* `<pre>` and `<textarea>` tags are now transformed into the `:preserve` filter.
  For example:

      <pre>Foo
        bar
          baz</pre>

  is now transformed into:

      %pre
        :preserve
          Foo
            bar
              baz

* Self-closing tags (such as `<br />`) are now transformed into
  self-closing Haml tags (like `%br/`).

* IE conditional comments are now properly parsed.

* Attributes are now output in a more-standard format,
  without spaces within the curly braces
  (e.g. `%p{:foo => "bar"}` as opposed to `%p{ :foo => "bar" }`).

* IDs and classes containing `#` and `.` are now output as string attributes
  (e.g. `%p{:class => "foo.bar"}`).

* Attributes are now sorted, to maintain a deterministic order.

* Multi-line ERB statements are now properly indented,
  and those without any content are removed.
=======
## 2.2.11 (Unreleased)

* Allow multiple ids to be used on the same element.
  They will be concatenated together with an underscore.
  For example, `%p#foo#bar` will become `<p id="foo_bar">`.
  This is consistent with the behavior of multiple ids
  when one is specified as a standard attribute.
>>>>>>> 5aa2cd69

## [2.2.10](http://github.com/nex3/haml/commit/2.2.10)

* Fixed a bug where elements with dynamic attributes and no content
  would have too much whitespace between the opening and closing tag.

* Changed `rails/init.rb` away from loading `init.rb` and instead
  have it basically copy the content.
  This allows us to transfer the proper binding to `Haml.init_rails`.

* Make sure Haml only tries to enable XSS protection integration
  once all other plugins are loaded.
  This allows it to work properly when Haml is a gem
  and the `rails_xss` plugin is being used.

* Mark the return value of Haml templates as HTML safe.
  This makes Haml partials work with Rails' XSS protection.

## [2.2.9](http://github.com/nex3/haml/commit/2.2.9)

* Fixed a bug where Haml's text was concatenated to the wrong buffer
  under certain circumstances.
  This was mostly an issue under Rails when using methods like `capture`.

* Fixed a bug where template text was escaped when there was interpolation in a line
  and the `:escape_html` option was enabled. For example:

      Foo &lt; Bar #{"<"} Baz

  with `:escape_html` used to render as

      Foo &amp;lt; Bar &lt; Baz

  but now renders as

      Foo &lt; Bar &lt; Baz

### Rails XSS Protection

Haml 2.2.9 supports the XSS protection in Rails versions 2.3.5+.
There are several components to this:

* If XSS protection is enabled, Haml's {file:HAML_REFERENCE.md#escape_html-option `:escape_html`}
  option is set to `true` by default.

* Strings declared as HTML safe won't be escaped by Haml,
  including the {file:Haml/Helpers.html#html_escape-instance_method `#html_escape`} helper
  and `&=` if `:escape_html` has been disabled.

* Haml helpers that generate HTML are marked as HTML safe,
  and will escape their input if it's not HTML safe.

## [2.2.8](http://github.com/nex3/haml/commit/2.2.8)

* Fixed a potential XSS issue with HTML escaping and wacky Unicode nonsense.
  This is the same as [the issue fixed in Rails](http://groups.google.com/group/rubyonrails-security/browse_thread/thread/48ab3f4a2c16190f) a bit ago.

## [2.2.7](http://github.com/nex3/haml/commit/2.2.7)

* Fixed an `html2haml` issue where ERB attribute values
  weren't HTML-unescaped before being transformed into Haml.

* Fixed an `html2haml` issue where `#{}` wasn't escaped
  before being transformed into Haml.

* Add `<code>` to the list of tags that's
  {file:HAML_REFERENCE.md#preserve-option automatically whitespace-preserved}.

* Fixed a bug with `end` being followed by code in silent scripts -
  it no longer throws an error when it's nested beneath tags.

* Fixed a bug with inner whitespace-nuking and conditionals.
  The `else` et al. clauses of conditionals are now properly
  whitespace-nuked.

## [2.2.6](http://github.com/nex3/haml/commit/2.2.6)

* Made the error message when unable to load a dependency for html2haml
  respect the `--trace` option.

* Don't crash when the `__FILE__` constant of a Ruby file is a relative path,
  as apparently happens sometimes in TextMate
  (thanks to [Karl Varga](http://github.com/kjvarga)).

* Add "Sass" to the `--version` string for the executables.

* Raise an exception when commas are omitted in static attributes
  (e.g. `%p{:foo => "bar" :baz => "bang"}`).

## [2.2.5](http://github.com/nex3/haml/commit/2.2.5)

* Got rid of trailing whitespace produced when opening a conditional comment
  (thanks to [Norman Clarke](http://blog.njclarke.com/)).

* Fixed CSS id concatenation when a numeric id is given as an attribute.
  (thanks to [Norman Clarke](http://blog.njclarke.com/)).
  
* Fixed a couple bugs with using "-end" in strings.

## [2.2.4](http://github.com/nex3/haml/commit/2.2.4)

* Allow `end` to be used for silent script when it's followed by code.
  For example:

      - form_for do
        ...
      - end if @show_form

  This isn't very good style, but we're supporting it for consistency's sake.

* Don't add `require 'rubygems'` to the top of init.rb when installed
  via `haml --rails`. This isn't necessary, and actually gets
  clobbered as soon as haml/template is loaded.

## [2.2.3](http://github.com/nex3/haml/commit/2.2.3)

Haml 2.2.3 adds support for the JRuby bundling tools
for Google AppEngine, thanks to [Jan Ulbrich](http://github.com/ulbrich).

## [2.2.2](http://github.com/nex3/haml/commit/2.2.2)

Haml 2.2.2 is a minor bugfix release, with several notable changes.
First, {file:Haml/Helpers.html#haml_concat-instance_method `haml_concat`}
will now raise an error when used with `=`.
This has always been incorrect behavior,
and in fact has never actually worked.
The only difference is that now it will fail loudly.
Second, Ruby 1.9 is now more fully supported,
especially with the {file:HAML_REFERENCE.md#htmlstyle_attributes_ new attribute syntax}.
Third, filters are no longer escaped when the {file:HAML_REFERENCE.md#escape_html-option `:escape_html` option}
is enabled and `#{}` interpolation is used.

## [2.2.1](http://github.com/nex3/haml/commit/2.2.1)

Haml 2.2.1 is a minor bug-fix release.

## [2.2.0](http://github.com/nex3/haml/commit/2.2.0)

Haml 2.2 adds several new features to the language,
fixes several bugs, and dramatically improves performance
(particularly when running with {file:HAML_REFERENCE.md#ugly-option `:ugly`} enabled).

### Syntax Changes

#### HTML-Style Attribute Syntax

Haml 2.2 introduces a new syntax for attributes
based on the HTML syntax.
For example:

    %a(href="http://haml-lang.com" title="Haml's so cool!")
      %img(src="/images/haml.png" alt="Haml")

There are two main reasons for this.
First, the hash-style syntax is very Ruby-specific.
There are now [Haml implementations](http://en.wikipedia.org/wiki/Haml#Implementations)
in many languages, each of which has its own syntax for hashes
(or dicts or associative arrays or whatever they're called).
The HTML syntax will be adopted by all of them,
so you can feel comfortable using Haml in whichever language you need.

Second, the hash-style syntax is quite verbose.
`%img{:src => "/images/haml.png", :alt => "Haml"}`
is eight characters longer than `%img(src="/images/haml.png" alt="Haml")`.
Haml's supposed to be about writing templates quickly and easily;
HTML-style attributes should help out a lot with that.

Ruby variables can be used as attribute values by omitting quotes.
Local variables or instance variables can be used.
For example:

    %a(title=@title href=href) Stuff

This is the same as:

    %a{:title => @title, :href => href} Stuff

Because there are no commas separating attributes,
more complicated expressions aren't allowed.
You can use `#{}` interpolation to insert complicated expressions
in a HTML-style attribute, though:

    %span(class="widget_#{@widget.number}")

#### Multiline Attributes

In general, Haml tries to keep individual elements on a single line.
There is a [multiline syntax](#multiline) for overflowing onto further lines,
but it's intentionally awkward to use to encourage shorter lines.

However, there is one case where overflow is reasonable: attributes.
Often a tag will simply have a lot of attributes, and in this case
it makes sense to allow overflow.
You can now stretch an attribute hash across multiple lines:

    %script{:type => "text/javascript",
            :src  => "javascripts/script_#{2 + 7}"}

This also works for HTML-style attributes:

        %script(type="text/javascript"
            src="javascripts/script_#{2 + 7}")

Note that for hash-style attributes, the newlines must come after commas.

#### Universal interpolation

In Haml 2.0, you could use `==` to interpolate Ruby code
within a line of text using `#{}`.
In Haml 2.2, the `==` is unnecessary;
`#{}` can be used in any text.
For example:

    %p This is a really cool #{h what_is_this}!
    But is it a #{h what_isnt_this}?

In addition, to {file:HAML_REFERENCE.md#escaping_html escape} or {file:HAML_REFERENCE.md#unescaping_html unescape}
the interpolated code, you can just add `&` or `!`, respectively,
to the beginning of the line:

    %p& This is a really cool #{what_is_this}!
    & But is it a #{what_isnt_this}?

#### Flexible indentation

Haml has traditionally required its users to use two spaces of indentation.
This is the universal Ruby style, and still highly recommended.
However, Haml now allows any number of spaces or even tabs for indentation,
provided:

* Tabs and spaces are not mixed
* The indentation is consistent within a given document

### New Options

#### `:ugly`

The `:ugly` option is not technically new;
it was introduced in Haml 2.0 to make rendering deeply nested templates less painful.
However, it's been greatly empowered in Haml 2.2.
It now does all sorts of performance optimizations
that couldn't be done before,
and its use increases Haml's performance dramatically.
It's enabled by default in production in Rails,
and it's highly recommended for production environments
in other frameworks.

#### `:encoding` {#encoding-option}

This option specifies the encoding of the Haml template
when running under Ruby 1.9. It defaults to `Encoding.default_internal` or `"utf-8"`.
This is useful for making sure that you don't get weird
encoding errors when dealing with non-ASCII input data.

### Deprecations

#### `Haml::Helpers#puts`

This helper is being deprecated for the obvious reason
that it conflicts with the `Kernel#puts` method.
I'm ashamed I ever chose this name.
Use `haml_tag` instead and spare me the embarrassment.

#### `= haml_tag`

A lot of people accidentally use "`= haml_tag`".
This has always been wrong; `haml_tag` outputs directly to the template,
and so should be used as "`- haml_tag`".
Now it raises an error when you use `=`.

### Compatibility

#### Rails

Haml 2.2 is fully compatible with Rails,
from 2.0.6 to the latest revision of edge, 783db25.

#### Ruby 1.9

Haml 2.2 is also fully compatible with Ruby 1.9.
It supports Ruby 1.9-style attribute hashes,
and handles encoding-related issues
(see [the `:encoding` option](#encoding-option)).

### Filters

#### `:markdown`

There are numerous improvements to the Markdown filter.
No longer will Haml attempt to use RedCloth's inferior Markdown implementation.
Instead, it will look for all major Markdown implementations:
[RDiscount](http://github.com/rtomayko/rdiscount),
[RPeg-Markdown](http://github.com/rtomayko/rpeg-markdown),
[Maruku](http://maruku.rubyforge.org),
and [BlueCloth](www.deveiate.org/projects/BlueCloth).

#### `:cdata`

There is now a `:cdata` filter for wrapping text in CDATA tags.

#### `:sass`

The `:sass` filter now uses options set in {Sass::Plugin},
if they're available.

### Executables

#### `haml`

The `haml` executable now takes `-r` and `-I` flags
that act just like the same flags for the `ruby` executable.
This allows users to load helper files when using Haml
from the command line.

It also takes a `--debug` flag that causes it to spit out
the Ruby code that Haml generates from the template.
This is more for my benefit than anything,
but you may find it interesting.

#### `html2haml`

The `html2haml` executable has undergone significant improvements.
Many of these are bugfixes, but there are also a few features.
For one, it now understands CDATA tags and autodetects ERB files.
In addition, a line containing just "`- end`" is now a Haml error;
since it's not possible for `html2haml` to properly parse all Ruby blocks,
this acts as a signal for the author that there are blocks
to be dealt with.

### Miscellaneous

#### XHTML Mobile DTD

Haml 2.2 supports a DTD for XHTML Mobile: `!!! Mobile`.

#### YARD

All the documentation for Haml 2.2, including this changelog,
has been moved to [YARD](http://yard.soen.ca).
YARD is an excellent documentation system,
and allows us to write our documentation in [Maruku](http://maruku.rubyforge.org),
which is also excellent.<|MERGE_RESOLUTION|>--- conflicted
+++ resolved
@@ -3,7 +3,6 @@
 * Table of contents
 {:toc}
 
-<<<<<<< HEAD
 ## 2.4.0 (Unreleased)
 
 ### Object Reference Customization
@@ -122,7 +121,7 @@
 
 * Multi-line ERB statements are now properly indented,
   and those without any content are removed.
-=======
+
 ## 2.2.11 (Unreleased)
 
 * Allow multiple ids to be used on the same element.
@@ -130,7 +129,6 @@
   For example, `%p#foo#bar` will become `<p id="foo_bar">`.
   This is consistent with the behavior of multiple ids
   when one is specified as a standard attribute.
->>>>>>> 5aa2cd69
 
 ## [2.2.10](http://github.com/nex3/haml/commit/2.2.10)
 
