# Haml Changelog

* Table of contents
{:toc}

<<<<<<< HEAD
## 2.4.0 (Unreleased)

### Object Reference Customization

It's now possible to customize the name used for {file:HAML_REFERENCE.md#object_reference_ object reference}
for a given object by implementing the `haml_object_ref` method on that object.
This method should return a string that will be used in place of the class name of the object
in the generated class and id.

### `--double-quote-attributes` Option

The Haml executable now has a `--double-quote-attributes` option (short form: `-q`)
that causes attributes to use a double-quote mark rather than single-quote.

### `haml-spec` Integration

We've added the cross-implementation tests from the [haml-spec](http://github.com/norman/haml-spec) project
to the standard Haml test suite, to be sure we remain compatible with the base functionality
of the many and varied [Haml implementations](http://en.wikipedia.org/wiki/Haml#Implementations).

### Ruby 1.9 Support

Haml and `html2haml` now produce more descriptive errors
when given a template with invalid byte sequences for that template's encoding,
including the line number and the offending character.
=======
## 2.2.9 (Unreleased)

* Fixed a bug where Haml's text was concatenated to the wrong buffer
  under certain circumstances.
  This was mostly an issue under Rails when using methods like `capture`.
>>>>>>> a5033052

## [2.2.8](http://github.com/nex3/haml/commit/2.2.8)

* Fixed a potential XSS issue with HTML escaping and wacky Unicode nonsense.
  This is the same as [the issue fixed in Rails](http://groups.google.com/group/rubyonrails-security/browse_thread/thread/48ab3f4a2c16190f) a bit ago.

## [2.2.7](http://github.com/nex3/haml/commit/2.2.7)

* Fixed an `html2haml` issue where ERB attribute values
  weren't HTML-unescaped before being transformed into Haml.

* Fixed an `html2haml` issue where `#{}` wasn't escaped
  before being transformed into Haml.

* Add `<code>` to the list of tags that's
  {file:HAML_REFERENCE.md#preserve-option automatically whitespace-preserved}.

* Fixed a bug with `end` being followed by code in silent scripts -
  it no longer throws an error when it's nested beneath tags.

* Fixed a bug with inner whitespace-nuking and conditionals.
  The `else` et al. clauses of conditionals are now properly
  whitespace-nuked.

## [2.2.6](http://github.com/nex3/haml/commit/2.2.6)

* Made the error message when unable to load a dependency for html2haml
  respect the `--trace` option.

* Don't crash when the `__FILE__` constant of a Ruby file is a relative path,
  as apparently happens sometimes in TextMate
  (thanks to [Karl Varga](http://github.com/kjvarga)).

* Add "Sass" to the `--version` string for the executables.

* Raise an exception when commas are omitted in static attributes
  (e.g. `%p{:foo => "bar" :baz => "bang"}`).

## [2.2.5](http://github.com/nex3/haml/commit/2.2.5)

* Got rid of trailing whitespace produced when opening a conditional comment
  (thanks to [Norman Clarke](http://blog.njclarke.com/)).

* Fixed CSS id concatenation when a numeric id is given as an attribute.
  (thanks to [Norman Clarke](http://blog.njclarke.com/)).
  
* Fixed a couple bugs with using "-end" in strings.

## [2.2.4](http://github.com/nex3/haml/commit/2.2.4)

* Allow `end` to be used for silent script when it's followed by code.
  For example:

      - form_for do
        ...
      - end if @show_form

  This isn't very good style, but we're supporting it for consistency's sake.

* Don't add `require 'rubygems'` to the top of init.rb when installed
  via `haml --rails`. This isn't necessary, and actually gets
  clobbered as soon as haml/template is loaded.

## [2.2.3](http://github.com/nex3/haml/commit/2.2.3)

Haml 2.2.3 adds support for the JRuby bundling tools
for Google AppEngine, thanks to [Jan Ulbrich](http://github.com/ulbrich).

## [2.2.2](http://github.com/nex3/haml/commit/2.2.2)

Haml 2.2.2 is a minor bugfix release, with several notable changes.
First, {file:Haml/Helpers.html#haml_concat-instance_method `haml_concat`}
will now raise an error when used with `=`.
This has always been incorrect behavior,
and in fact has never actually worked.
The only difference is that now it will fail loudly.
Second, Ruby 1.9 is now more fully supported,
especially with the {file:HAML_REFERENCE.md#htmlstyle_attributes_ new attribute syntax}.
Third, filters are no longer escaped when the {file:HAML_REFERENCE.md#escape_html-option `:escape_html` option}
is enabled and `#{}` interpolation is used.

## [2.2.1](http://github.com/nex3/haml/commit/2.2.1)

Haml 2.2.1 is a minor bug-fix release.

## [2.2.0](http://github.com/nex3/haml/commit/2.2.0)

Haml 2.2 adds several new features to the language,
fixes several bugs, and dramatically improves performance
(particularly when running with {file:HAML_REFERENCE.md#ugly-option `:ugly`} enabled).

### Syntax Changes

#### HTML-Style Attribute Syntax

Haml 2.2 introduces a new syntax for attributes
based on the HTML syntax.
For example:

    %a(href="http://haml-lang.com" title="Haml's so cool!")
      %img(src="/images/haml.png" alt="Haml")

There are two main reasons for this.
First, the hash-style syntax is very Ruby-specific.
There are now [Haml implementations](http://en.wikipedia.org/wiki/Haml#Implementations)
in many languages, each of which has its own syntax for hashes
(or dicts or associative arrays or whatever they're called).
The HTML syntax will be adopted by all of them,
so you can feel comfortable using Haml in whichever language you need.

Second, the hash-style syntax is quite verbose.
`%img{:src => "/images/haml.png", :alt => "Haml"}`
is eight characters longer than `%img(src="/images/haml.png" alt="Haml")`.
Haml's supposed to be about writing templates quickly and easily;
HTML-style attributes should help out a lot with that.

Ruby variables can be used as attribute values by omitting quotes.
Local variables or instance variables can be used.
For example:

    %a(title=@title href=href) Stuff

This is the same as:

    %a{:title => @title, :href => href} Stuff

Because there are no commas separating attributes,
more complicated expressions aren't allowed.
You can use `#{}` interpolation to insert complicated expressions
in a HTML-style attribute, though:

    %span(class="widget_#{@widget.number}")

#### Multiline Attributes

In general, Haml tries to keep individual elements on a single line.
There is a [multiline syntax](#multiline) for overflowing onto further lines,
but it's intentionally awkward to use to encourage shorter lines.

However, there is one case where overflow is reasonable: attributes.
Often a tag will simply have a lot of attributes, and in this case
it makes sense to allow overflow.
You can now stretch an attribute hash across multiple lines:

    %script{:type => "text/javascript",
            :src  => "javascripts/script_#{2 + 7}"}

This also works for HTML-style attributes:

        %script(type="text/javascript"
            src="javascripts/script_#{2 + 7}")

Note that for hash-style attributes, the newlines must come after commas.

#### Universal interpolation

In Haml 2.0, you could use `==` to interpolate Ruby code
within a line of text using `#{}`.
In Haml 2.2, the `==` is unnecessary;
`#{}` can be used in any text.
For example:

    %p This is a really cool #{h what_is_this}!
    But is it a #{h what_isnt_this}?

In addition, to {file:HAML_REFERENCE.md#escaping_html escape} or {file:HAML_REFERENCE.md#unescaping_html unescape}
the interpolated code, you can just add `&` or `!`, respectively,
to the beginning of the line:

    %p& This is a really cool #{what_is_this}!
    & But is it a #{what_isnt_this}?

#### Flexible indentation

Haml has traditionally required its users to use two spaces of indentation.
This is the universal Ruby style, and still highly recommended.
However, Haml now allows any number of spaces or even tabs for indentation,
provided:

* Tabs and spaces are not mixed
* The indentation is consistent within a given document

### New Options

#### `:ugly`

The `:ugly` option is not technically new;
it was introduced in Haml 2.0 to make rendering deeply nested templates less painful.
However, it's been greatly empowered in Haml 2.2.
It now does all sorts of performance optimizations
that couldn't be done before,
and its use increases Haml's performance dramatically.
It's enabled by default in production in Rails,
and it's highly recommended for production environments
in other frameworks.

#### `:encoding` {#encoding-option}

This option specifies the encoding of the Haml template
when running under Ruby 1.9. It defaults to `Encoding.default_internal` or `"utf-8"`.
This is useful for making sure that you don't get weird
encoding errors when dealing with non-ASCII input data.

### Deprecations

#### `Haml::Helpers#puts`

This helper is being deprecated for the obvious reason
that it conflicts with the `Kernel#puts` method.
I'm ashamed I ever chose this name.
Use `haml_tag` instead and spare me the embarrassment.

#### `= haml_tag`

A lot of people accidentally use "`= haml_tag`".
This has always been wrong; `haml_tag` outputs directly to the template,
and so should be used as "`- haml_tag`".
Now it raises an error when you use `=`.

### Compatibility

#### Rails

Haml 2.2 is fully compatible with Rails,
from 2.0.6 to the latest revision of edge, 783db25.

#### Ruby 1.9

Haml 2.2 is also fully compatible with Ruby 1.9.
It supports Ruby 1.9-style attribute hashes,
and handles encoding-related issues
(see [the `:encoding` option](#encoding-option)).

### Filters

#### `:markdown`

There are numerous improvements to the Markdown filter.
No longer will Haml attempt to use RedCloth's inferior Markdown implementation.
Instead, it will look for all major Markdown implementations:
[RDiscount](http://github.com/rtomayko/rdiscount),
[RPeg-Markdown](http://github.com/rtomayko/rpeg-markdown),
[Maruku](http://maruku.rubyforge.org),
and [BlueCloth](www.deveiate.org/projects/BlueCloth).

#### `:cdata`

There is now a `:cdata` filter for wrapping text in CDATA tags.

#### `:sass`

The `:sass` filter now uses options set in {Sass::Plugin},
if they're available.

### Executables

#### `haml`

The `haml` executable now takes `-r` and `-I` flags
that act just like the same flags for the `ruby` executable.
This allows users to load helper files when using Haml
from the command line.

It also takes a `--debug` flag that causes it to spit out
the Ruby code that Haml generates from the template.
This is more for my benefit than anything,
but you may find it interesting.

#### `html2haml`

The `html2haml` executable has undergone significant improvements.
Many of these are bugfixes, but there are also a few features.
For one, it now understands CDATA tags and autodetects ERB files.
In addition, a line containing just "`- end`" is now a Haml error;
since it's not possible for `html2haml` to properly parse all Ruby blocks,
this acts as a signal for the author that there are blocks
to be dealt with.

### Miscellaneous

#### XHTML Mobile DTD

Haml 2.2 supports a DTD for XHTML Mobile: `!!! Mobile`.

#### YARD

All the documentation for Haml 2.2, including this changelog,
has been moved to [YARD](http://yard.soen.ca).
YARD is an excellent documentation system,
and allows us to write our documentation in [Maruku](http://maruku.rubyforge.org),
which is also excellent.<|MERGE_RESOLUTION|>--- conflicted
+++ resolved
@@ -3,7 +3,6 @@
 * Table of contents
 {:toc}
 
-<<<<<<< HEAD
 ## 2.4.0 (Unreleased)
 
 ### Object Reference Customization
@@ -29,13 +28,12 @@
 Haml and `html2haml` now produce more descriptive errors
 when given a template with invalid byte sequences for that template's encoding,
 including the line number and the offending character.
-=======
+
 ## 2.2.9 (Unreleased)
 
 * Fixed a bug where Haml's text was concatenated to the wrong buffer
   under certain circumstances.
   This was mostly an issue under Rails when using methods like `capture`.
->>>>>>> a5033052
 
 ## [2.2.8](http://github.com/nex3/haml/commit/2.2.8)
 
