--- conflicted
+++ resolved
@@ -17,18 +17,17 @@
 The Haml executable now has a `--double-quote-attributes` option (short form: `-q`)
 that causes attributes to use a double-quote mark rather than single-quote.
 
-<<<<<<< HEAD
+### `haml-spec` Integration
+
+We've added the cross-implementation tests from the [haml-spec](http://github.com/norman/haml-spec) project
+to the standard Haml test suite, to be sure we remain compatible with the base functionality
+of the many and varied [Haml implementations](http://en.wikipedia.org/wiki/Haml#Implementations).
+
 ### Ruby 1.9 Support
 
 Haml and `html2haml` now produce more descriptive errors
 when given a template with invalid byte sequences for that template's encoding,
 including the line number and the offending character.
-=======
-### `haml-spec` Integration
-
-We've added the cross-implementation tests from the [haml-spec](http://github.com/norman/haml-spec) project
-to the standard Haml test suite, to be sure we remain compatible with the base functionality
-of the many and varied [Haml implementations](http://en.wikipedia.org/wiki/Haml#Implementations).
 
 ## 2.2.6 (Unreleased)
 
@@ -48,7 +47,6 @@
   (thanks to [Norman Clarke](http://blog.njclarke.com/)).
   
 * Fixed a couple bugs with using "-end" in strings.
->>>>>>> 6e5bc030
 
 ## [2.2.4](http://github.com/nex3/haml/commit/2.2.4)
 
