--- conflicted
+++ resolved
@@ -3,7 +3,6 @@
 * Table of contents
 {:toc}
 
-<<<<<<< HEAD
 ## 2.4.0 (Unreleased)
 
 ### Colors
@@ -212,12 +211,9 @@
   and `tealbang(12)` now renders as `tealbang(12)`
   rather than `teal bang(12)`.
 
-## 2.2.18 (Unreleased)
-=======
 ## 2.2.18
 
 [Tagged on GitHub](http://github.com/nex3/haml/commit/2.2.18).
->>>>>>> 337d470c
 
 * Use `Rails.env` rather than `RAILS_ENV` when running under Rails 3.0.
   Thanks to [Duncan Grazier](http://duncangrazier.com/).
