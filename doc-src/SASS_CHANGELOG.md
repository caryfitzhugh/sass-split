# Sass Changelog

* Table of contents
{:toc}

## 3.2.0 (Unreleased)

* Add an {Sass::Script::Functions#invert `invert` function} that takes the inverse of colors.

<<<<<<< HEAD
* Many performance optimizations have been made by [thedarkone](http://github.com/thedarkone).

### Keyword Arguments

Both mixins and Sass functions now support the ability to pass in keyword arguments.
For example, with mixins:

    @mixin border-radius($value, $moz: true, $webkit: true, $css3: true) {
      @if $moz { -moz-border-radius: $value }
      @if $webkit { -webkit-border-radius: $value }
      @if $css3 { border-radius: $value }
    }

    @include border-radius(10px, $webkit: false);

And with functions:

    p {
      color: hsl($hue: 180, $saturation: 78%, lightness: 57%);
    }

Keyword arguments are of the form `$name: value` and come after normal arguments.
They can be used for either optional or required arguments.
For mixins, the names are the same as the argument names for the mixins.
For functions, the names are defined along with the functions.
The argument names for the built-in functions are listed
{Sass::Script::Functions in the function documentation}.

Sass functions defined in Ruby can use the {Sass::Script::Functions.declare} method
to declare the names of the arguments they take.

=======
>>>>>>> 53fe6feb
### Backwards Incompatibilities -- Must Read!

* When `@import` is given a path without `.sass`, `.scss`, or `.css` extension,
  and no file exists at that path, it will now throw an error.
  The old behavior of becoming a plain-CSS `@import` was deprecated
  and has now been removed.

* Get rid of the `--rails` flag for the `sass` executable.
  This flag hasn't been necessary since Rails 2.0.
  Existing Rails 2.0 installations will continue to work.

<<<<<<< HEAD
## 3.0.22 (Unreleased)
=======
## 3.0.22

[Tagged on GitHub](http://github.com/nex3/haml/commit/3.0.22).
>>>>>>> 53fe6feb

* Remove `vendor/sass`, which snuck into the gem by mistake
  and was causing trouble for Heroku users (thanks to [Jacques Crocker](http://railsjedi.com/)).

* `sass-convert` now understands better when it's acceptable
  to remove parentheses from expressions.

## 3.0.21

[Tagged on GitHub](http://github.com/nex3/haml/commit/3.0.21).

* Fix the permissions errors for good.

* Fix more `#options` attribute errors.

## 3.0.20

[Tagged on GitHub](http://github.com/nex3/haml/commit/3.0.20).

* Fix some permissions errors.

* Fix `#options` attribute errors when CSS functions were used with commas.

## 3.0.19

[Tagged on GitHub](http://github.com/nex3/haml/commit/3.0.19).

* Make the alpha value for `rgba` colors respect {Sass::Script::Number::PRECISION}.

* Remove all newlines in selectors in `:compressed` mode.

* Make color names case-insensitive.

* Properly detect SCSS files when using `sass -c`.

* Remove spaces after commas in `:compressed` mode.

* Allow the `--unix-newlines` flag to work on Unix, where it's a no-op.

## 3.0.18

[Tagged on GitHub](http://github.com/nex3/haml/commit/3.0.18).

* Don't require `rake` in the gemspec, for bundler compatibility under
  JRuby. Thanks to [Gordon McCreight](http://www.gmccreight.com/blog).

* Add a command-line option `--stop-on-error` that causes Sass to exit
  when a file fails to compile using `--watch` or `--update`.

* Fix a bug in `haml_tag` that would allow duplicate attributes to be added
  and make `data-` attributes not work.

* Get rid of the annoying RDoc errors on install.

* Disambiguate references to the `Rails` module when `haml-rails` is installed.

* Allow `@import` in SCSS to import multiple files in the same `@import` rule.

## 3.0.17

[Tagged on GitHub](http://github.com/nex3/haml/commit/3.0.17).

* Disallow `#{}` interpolation in `@media` queries or unrecognized directives.
  This was never allowed, but now it explicitly throws an error
  rather than just producing invalid CSS.

* Make `sass --watch` not throw an error when passed a single file or directory.

* Understand that mingw counts as Windows.

* Make `sass --update` return a non-0 exit code if one or more files being updated
  contained an error.

## 3.0.16

[Tagged on GitHub](http://github.com/nex3/haml/commit/3.0.16).

* Fix a bug where certain sorts of comments would get improperly
  rendered in the `:compact` style.

* Always allow a trailing `*/` in loud comments in the indented syntax.

* Fix a performance issue with SCSS parsing in rare cases.
  Thanks to [Chris Eppstein](http://chriseppstein.github.com).

* Use better heuristics for figuring out when someone might be using
  the wrong syntax with `sass --watch`.

## 3.0.15

[Tagged on GitHub](http://github.com/nex3/haml/commit/3.0.15).

* Fix a bug where `sass --watch` and `sass --update` were completely broken.

* Allow `@import`ed values to contain commas.

## 3.0.14

[Tagged on GitHub](http://github.com/nex3/haml/commit/3.0.14).

* Properly parse paths with drive letters on Windows (e.g. `C:\Foo\Bar.sass`)
  in the Sass executable.

* Compile Sass files in a deterministic order.

* Fix a bug where comments after `@if` statements in SCSS
  weren't getting passed through to the output document.

## 3.0.13

[Tagged on GitHub](http://github.com/nex3/haml/commit/3.0.13).

## CSS `@import` Directives

Sass is now more intelligent about when to compile `@import` directives to plain CSS.
Any of the following conditions will cause a literal CSS `@import`:

* Importing a path with a `.css` extension (e.g. `@import "foo.css"`).
* Importing a path with a media type (e.g. `@import "foo" screen;`).
* Importing an HTTP path (e.g. `@import "http://foo.com/style.css"`).
* Importing any URL (e.g. `@import url(foo)`).

The former two conditions always worked, but the latter two are new.

## `-moz-calc` Support

The new [`-moz-calc()` function](http://hacks.mozilla.org/2010/06/css3-calc/) in Firefox 4
will now be properly parsed by Sass.
`calc()` was already supported, but because the parsing rules are different
than for normal CSS functions, this had to be expanded to include `-moz-calc`.

In anticipation of wider browser support, in fact,
*any* function named `-*-calc` (such as `-webkit-calc` or `-ms-calc`)
will be parsed the same as the `calc` function.

## `:-moz-any` Support

The [`:-moz-any` pseudoclass selector](http://hacks.mozilla.org/2010/05/moz-any-selector-grouping/)
is now parsed by Sass.

## `--require` Flag

The Sass command-line executable can now require Ruby files
using the `--require` flag (or `-r` for short).

## Rails Support

Make sure the default Rails options take precedence over the default non-Rails options.
This makes `./script/server --daemon` work again.

### Rails 3 Support

Support for Rails 3 versions prior to beta 4 has been removed.
Upgrade to Rails 3.0.0.beta4 if you haven't already.

## 3.0.12

[Tagged on GitHub](http://github.com/nex3/haml/commit/3.0.12).

## Rails 3 Support

Apparently the last version broke in new and exciting ways under Rails 3,
due to the inconsistent load order caused by certain combinations of gems.
3.0.12 hacks around that inconsistency, and *should* be fully Rails 3-compatible.

### Deprecated: Rails 3 Beta 3

Haml's support for Rails 3.0.0.beta.3 has been deprecated.
Haml 3.0.13 will only support 3.0.0.beta.4.

## 3.0.11

[Tagged on GitHub](http://github.com/nex3/haml/commit/3.0.11).

There were no changes made to Haml between versions 3.0.10 and 3.0.11.

## Rails 3 Support

Make sure Sass *actually* regenerates stylesheets under Rails 3.
The fix in 3.0.10 didn't work because the Rack stack we were modifying
wasn't reloaded at the proper time.

## Bug Fixes

* Give a decent error message when `--recursive` is used
  in `sass-convert` without a directory.

## 3.0.10

[Tagged on GitHub](http://github.com/nex3/haml/commit/3.0.10).

### Appengine-JRuby Support

The way we determine the location of the Haml installation
no longer breaks the version of JRuby
used by [`appengine-jruby`](http://code.google.com/p/appengine-jruby/).

### Rails 3 Support

Sass will regenerate stylesheets under Rails 3
even when no controllers are being accessed.

### Other Improvements

* When using `sass-convert --from sass2 --to sass --recursive`,
  suggest the use of `--in-place` as well.

## 3.0.9

[Tagged on GitHub](http://github.com/nex3/haml/commit/3.0.9).

There were no changes made to Sass between versions 3.0.8 and 3.0.9.
A bug in Gemcutter caused the gem to be uploaded improperly.

## 3.0.8

[Tagged on GitHub](http://github.com/nex3/haml/commit/3.0.8).

* Fix a bug with Rails versions prior to Rails 3.

## 3.0.7

[Tagged on GitHub](http://github.com/nex3/haml/commit/3.0.7).

### Encoding Support

Sass 3.0.7 adds support for `@charset` for declaring the encoding of a stylesheet.
For details see {file:SASS_REFERENCE.md#encodings the reference}.

The `sass` and `sass-convert` executables also now take an `-E` option
for specifying the encoding of Sass/SCSS/CSS files.

### Bug Fixes

* When compiling a file named `.sass` but with SCSS syntax specified,
  use the latter (and vice versa).

* Fix a bug where interpolation would cause some selectors to render improperly.

* If a line in a Sass comment starts with `*foo`,
  render it as `*foo` rather than `* *foo`.

## 3.0.6

[Tagged on GitHub](http://github.com/nex3/haml/commit/3.0.6).

There were no changes made to Sass between versions 3.0.5 and 3.0.6.

## 3.0.5

[Tagged on GitHub](http://github.com/nex3/haml/commit/3.0.5).

### `#{}` Interpolation in Properties

Previously, using `#{}` in some places in properties
would cause a syntax error.
Now it can be used just about anywhere.

Note that when `#{}` is used near operators like `/`,
those operators are treated as plain CSS
rather than math operators.
For example:

    p {
      $font-size: 12px;
      $line-height: 30px;
      font: #{$font-size}/#{$line-height};
    }

is compiled to:

    p {
      font: 12px/30px;
    }

This is useful, since normally {file:SASS_REFERENCE.md#division-and-slash
a slash with variables is treated as division}.

### Recursive Mixins

Mixins that include themselves will now print
much more informative error messages.
For example:

    @mixin foo {@include bar}
    @mixin bar {@include foo}
    @include foo

will print:

    An @include loop has been found:
        foo includes bar
        bar includes foo

Although it was previously possible to use recursive mixins
without causing infinite looping, this is now disallowed,
since there's no good reason to do it.

### Rails 3 Support

Fix Sass configuration under Rails 3.
Thanks [Dan Cheail](http://github.com/codeape).

### `sass --no-cache`

Make the `--no-cache` flag properly forbid Sass from writing `.sass-cache` files.

## 3.0.4

[Tagged on GitHub](http://github.com/nex3/haml/commit/3.0.4).

* Raise an informative error when function arguments have a mispaced comma,
  as in `foo(bar, )`.

* Fix a performance problem when using long function names
  such as `-moz-linear-gradient`.

## 3.0.3

[Tagged on GitHub](http://github.com/nex3/haml/commit/3.0.3).

### Rails 3 Support

Make sure Sass is loaded properly when using Rails 3
along with non-Rails-3-compatible plugins like some versions of `will_paginate`.

Also, In order to make some Rails loading errors like the above easier to debug,
Sass will now raise an error if `Rails.root` is `nil` when Sass is loading.
Previously, this would just cause the paths to be mis-set.

### Merb Support

Merb, including 1.1.0 as well as earlier versions,
should *really* work with this release.

### Bug Fixes

* Raise an informative error when mixin arguments have a mispaced comma,
  as in `@include foo(bar, )`.

* Make sure SassScript subtraction happens even when nothing else dynamic is going on.

* Raise an error when colors are used with the wrong number of digits.

## 3.0.2

[Tagged on GitHub](http://github.com/nex3/haml/commit/3.0.2).

### Merb 1.1.0 Support

Fixed a bug inserting the Sass plugin into the Merb 1.1.0 Rack application.

### Bug Fixes

* Allow identifiers to begin with multiple underscores.

* Don't raise an error when using `haml --rails` with older Rails versions.

## 3.0.1

[Tagged on GitHub](http://github.com/nex3/haml/commit/3.0.1).

### Installation in Rails

`haml --rails` is no longer necessary for installing Sass in Rails.
Now all you need to do is add `gem "haml"` to the Gemfile for Rails 3,
or add `config.gem "haml"` to `config/environment.rb` for previous versions.

`haml --rails` will still work,
but it has been deprecated and will print an error message.
It will not work in the next version of Sass.

### Rails 3 Beta Integration

* Make sure manually importing the Sass Rack plugin still works with Rails,
  even though it's not necessary now.

* Allow Sass to be configured in Rails even when it's being lazy-loaded.

### `:template_location` Methods

The {file:SASS_REFERENCE.md#template_location-option `:template_location` option}
can be either a String, a Hash, or an Array.
This makes it difficult to modify or use with confidence.
Thus, three new methods have been added for handling it:

* {Sass::Plugin::Configuration#template_location_array Sass::Plugin#template_location_array} --
  Returns the template locations and CSS locations formatted as an array.

* {Sass::Plugin::Configuration#add_template_location Sass::Plugin#add_template_location} --
  Converts the template location option to an array and adds a new location.

* {Sass::Plugin::Configuration#remove_template_location Sass::Plugin#remove_template_location} --
  Converts the template location option to an array and removes an existing location.

## 3.0.0
{#3-0-0}

[Tagged on GitHub](http://github.com/nex3/haml/commit/3.0.0).

### Deprecations -- Must Read!
{#3-0-0-deprecations}

* Using `=` for SassScript properties and variables is deprecated,
  and will be removed in Sass 3.2.
  Use `:` instead.
  See also [this changelog entry](#3-0-0-sass-script-context)

* Because of the above, property values using `:`
  will be parsed more thoroughly than they were before.
  Although all valid CSS3 properties
  as well as most hacks and proprietary syntax should be supported,
  it's possible that some properties will break.
  If this happens, please report it to [the Sass mailing list](http://groups.google.com/group/haml).

* In addition, setting the default value of variables
  with `||=` is now deprecated
  and will be removed in Sass 3.2.
  Instead, add `!default` to the end of the value.
  See also [this changelog entry](#3-0-0-default-flag)

* The `!` prefix for variables is deprecated,
  and will be removed in Sass 3.2.
  Use `$` as a prefix instead.
  See also [this changelog entry](#3-0-0-dollar-prefix).

* The `css2sass` command-line tool has been deprecated,
  and will be removed in Sass 3.2.
  Use the new `sass-convert` tool instead.
  See also [this changelog entry](#3-0-0-sass-convert).

* Selector parent references using `&` can now only be used
  where element names are valid.
  This is because Sass 3 fully parses selectors
  to support the new [`@extend` directive](#3-0-0-extend),
  and it's possible that the `&` could be replaced by an element name.

### SCSS (Sassy CSS)

Sass 3 introduces a new syntax known as SCSS
which is fully compatible with the syntax of CSS3,
while still supporting the full power of Sass.
This means that every valid CSS3 stylesheet
is a valid SCSS file with the same meaning.
In addition, SCSS understands most CSS hacks
and vendor-specific syntax, such as [IE's old `filter` syntax](http://msdn.microsoft.com/en-us/library/ms533754%28VS.85%29.aspx).

SCSS files use the `.scss` extension.
They can import `.sass` files, and vice-versa.
Their syntax is fully described in the {file:SASS_REFERENCE.md Sass reference};
if you're already familiar with Sass, though,
you may prefer the {file:SCSS_FOR_SASS_USERS.md intro to SCSS for Sass users}.

Since SCSS is a much more approachable syntax for those new to Sass,
it will be used as the default syntax for the reference,
as well as for most other Sass documentation.
The indented syntax will continue to be fully supported, however.

Sass files can be converted to SCSS using the new `sass-convert` command-line tool.
For example:

    # Convert a Sass file to SCSS
    $ sass-convert style.sass style.scss

**Note that if you're converting a Sass file written for Sass 2**,
you should use the `--from sass2` flag.
For example:

    # Convert a Sass file to SCSS
    $ sass-convert --from sass2 style.sass style.scss

    # Convert all Sass files to SCSS
    $ sass-convert --recursive --in-place --from sass2 --to scss stylesheets/

### Syntax Changes {#3-0-0-syntax-changes}

#### SassScript Context
{#3-0-0-sass-script-context}

The `=` character is no longer required for properties that use SassScript
(that is, variables and operations).
All properties now use SassScript automatically;
this means that `:` should be used instead.
Variables should also be set with `:`.
For example, what used to be

    // Indented syntax
    .page
      color = 5px + 9px

should now be

    // Indented syntax
    .page
      color: 5px + 9px

This means that SassScript is now an extension of the CSS3 property syntax.
All valid CSS3 properties are valid SassScript,
and will compile without modification
(some invalid properties work as well, such as Microsoft's proprietary `filter` syntax).
This entails a few changes to SassScript to make it fully CSS3-compatible,
which are detailed below.

This also means that Sass will now be fully parsing all property values,
rather than passing them through unchanged to the CSS.
Although care has been taken to support all valid CSS3,
as well as hacks and proprietary syntax,
it's possible that a property that worked in Sass 2 won't work in Sass 3.
If this happens, please report it to [the Sass mailing list](http://groups.google.com/group/haml).

Note that if `=` is used,
SassScript will be interpreted as backwards-compatibly as posssible.
In particular, the changes listed below don't apply in an `=` context.

The `sass-convert` command-line tool can be used
to upgrade Sass files to the new syntax using the `--in-place` flag.
For example:

    # Upgrade style.sass:
    $ sass-convert --in-place style.sass

    # Upgrade all Sass files:
    $ sass-convert --recursive --in-place --from sass2 --to sass stylesheets/

##### Quoted Strings

Quoted strings (e.g. `"foo"`) in SassScript now render with quotes.
In addition, unquoted strings are no longer deprecated,
and render without quotes.
This means that almost all strings that had quotes in Sass 2
should not have quotes in Sass 3.

Although quoted strings render with quotes when used with `:`,
they do not render with quotes when used with `#{}`.
This allows quoted strings to be used for e.g. selectors
that are passed to mixins.

Strings can be forced to be quoted and unquoted using the new
\{Sass::Script::Functions#unquote unquote} and \{Sass::Script::Functions#quote quote}
functions.

##### Division and `/`

Two numbers separated by a `/` character
are allowed as property syntax in CSS,
e.g. for the `font` property.
SassScript also uses `/` for division, however,
which means it must decide what to do
when it encounters numbers separated by `/`.

For CSS compatibility, SassScript does not perform division by default.
However, division will be done in almost all cases where division is intended.
In particular, SassScript will perform division
in the following three situations:

1. If the value, or any part of it, is stored in a variable.
2. If the value is surrounded by parentheses.
3. If the value is used as part of another arithmetic expression.

For example:

    p
      font: 10px/8px
      $width: 1000px
      width: $width/2
      height: (500px/2)
      margin-left: 5px + 8px/2px

is compiled to:

    p {
      font: 10px/8px;
      width: 500px;
      height: 250px;
      margin-left: 9px; }

##### Variable Defaults

Since `=` is no longer used for variable assignment,
assigning defaults to variables with `||=` no longer makes sense.
Instead, the `!default` flag
should be added to the end of the variable value.
This syntax is meant to be similar to CSS's `!important` flag.
For example:

    $var: 12px !default;

#### Variable Prefix Character
{#3-0-0-dollar-prefix}

The Sass variable character has been changed from `!`
to the more aesthetically-appealing `$`.
For example, what used to be

    !width = 13px
    .icon
      width = !width

should now be

    $width: 13px
    .icon
      width: $width

The `sass-convert` command-line tool can be used
to upgrade Sass files to the new syntax using the `--in-place` flag.
For example:

    # Upgrade style.sass:
    $ sass-convert --in-place style.sass

    # Upgrade all Sass files:
    $ sass-convert --recursive --in-place --from sass2 --to sass stylesheets/

`!` may still be used, but it's deprecated and will print a warning.
It will be removed in the next version of Sass, 3.2.

#### Variable and Mixin Names

SassScript variable and mixin names may now contain hyphens.
In fact, they may be any valid CSS3 identifier.
For example:

    $prettiest-color: #542FA9
    =pretty-text
      color: $prettiest-color

In order to allow frameworks like [Compass](http://compass-style.org)
to use hyphens in variable names
while maintaining backwards-compatibility,
variables and mixins using hyphens may be referred to
with underscores, and vice versa.
For example:

    $prettiest-color: #542FA9
    .pretty
      // Using an underscore instead of a hyphen works
      color: $prettiest_color

#### Single-Quoted Strings

SassScript now supports single-quoted strings.
They behave identically to double-quoted strings,
except that single quotes need to be backslash-escaped
and double quotes do not.

#### Mixin Definition and Inclusion

Sass now supports the `@mixin` directive as a way of defining mixins (like `=`),
as well as the `@include` directive as a way of including them (like `+`).
The old syntax is *not* deprecated,
and the two are fully compatible.
For example:

    @mixin pretty-text
      color: $prettiest-color

    a
      @include pretty-text

is the same as:

    =pretty-text
      color: $prettiest-color

    a
      +pretty-text

#### Sass Properties

New-style properties (with the colon after the name) in indented syntax
now allow whitespace before the colon. For example:

    foo
      color : blue

#### Sass `@import`

The Sass `@import` statement now allows non-CSS files to be specified with quotes,
for similarity with the SCSS syntax. For example, `@import "foo.sass"`
will now import the `foo.sass` file, rather than compiling to `@import "foo.sass";`.

### `@extend`
{#3-0-0-extend}

There are often cases when designing a page
when one class should have all the styles of another class,
as well as its own specific styles.
The most common way of handling this is to use both the more general class
and the more specific class in the HTML.
For example, suppose we have a design for a normal error
and also for a serious error. We might write our markup like so:

    <div class="error seriousError">
      Oh no! You've been hacked!
    </div>

And our styles like so:

    .error {
      border: 1px #f00;
      background-color: #fdd;
    }
    .seriousError {
      border-width: 3px;
    }

Unfortunately, this means that we have to always remember
to use `.error` with `.seriousError`.
This is a maintenance burden, leads to tricky bugs,
and can bring non-semantic style concerns into the markup.

The `@extend` directive avoids these problems
by telling Sass that one selector should inherit the styles of another selector.
For example:

    .error {
      border: 1px #f00;
      background-color: #fdd;
    }
    .seriousError {
      @extend .error;
      border-width: 3px;
    }

This means that all styles defined for `.error`
are also applied to `.seriousError`,
in addition to the styles specific to `.seriousError`.
In effect, everything with class `.seriousError` also has class `.error`.

Other rules that use `.error` will work for `.seriousError` as well.
For example, if we have special styles for errors caused by hackers:

    .error.intrusion {
      background-image: url("/image/hacked.png");
    }

Then `<div class="seriousError intrusion">`
will have the `hacked.png` background image as well.

#### How it Works

`@extend` works by inserting the extending selector (e.g. `.seriousError`)
anywhere in the stylesheet that the extended selector (.e.g `.error`) appears.
Thus the example above:

    .error {
      border: 1px #f00;
      background-color: #fdd;
    }
    .error.intrusion {
      background-image: url("/image/hacked.png");
    }
    .seriousError {
      @extend .error;
      border-width: 3px;
    }

is compiled to:

    .error, .seriousError {
      border: 1px #f00;
      background-color: #fdd; }

    .error.intrusion, .seriousError.intrusion {
      background-image: url("/image/hacked.png"); }

    .seriousError {
      border-width: 3px; }

When merging selectors, `@extend` is smart enough
to avoid unnecessary duplication,
so something like `.seriousError.seriousError` gets translated to `.seriousError`.
In addition, it won't produce selectors that can't match anything, like `#main#footer`.

See also {file:SASS_REFERENCE.md#extend the `@extend` reference documentation}.

### Colors

SassScript color values are much more powerful than they were before.
Support was added for alpha channels,
and most of Chris Eppstein's [compass-colors](http://chriseppstein.github.com/compass-colors) plugin
was merged in, providing color-theoretic functions for modifying colors.

One of the most interesting of these functions is {Sass::Script::Functions#mix mix},
which mixes two colors together.
This provides a much better way of combining colors and creating themes
than standard color arithmetic.

#### Alpha Channels

Sass now supports colors with alpha channels,
constructed via the {Sass::Script::Functions#rgba rgba}
and {Sass::Script::Functions#hsla hsla} functions.
Alpha channels are unaffected by color arithmetic.
However, the {Sass::Script::Functions#opacify opacify}
and {Sass::Script::Functions#transparentize transparentize} functions
allow colors to be made more and less opaque, respectively.

Sass now also supports functions that return the values of the
{Sass::Script::Functions#red red},
{Sass::Script::Functions#blue blue},
{Sass::Script::Functions#green green},
and {Sass::Script::Functions#alpha alpha}
components of colors.

#### HSL Colors

Sass has many new functions for using the HSL values of colors.
For an overview of HSL colors, check out [the CSS3 Spec](http://www.w3.org/TR/css3-color/#hsl-color).
All these functions work just as well on RGB colors
as on colors constructed with the {Sass::Script::Functions#hsl hsl} function.

* The {Sass::Script::Functions#lighten lighten}
  and {Sass::Script::Functions#darken darken}
  functions adjust the lightness of a color.

* The {Sass::Script::Functions#saturate saturate}
  and {Sass::Script::Functions#desaturate desaturate}
  functions adjust the saturation of a color.

* The {Sass::Script::Functions#adjust_hue adjust-hue}
  function adjusts the hue of a color.

* The {Sass::Script::Functions#hue hue},
  {Sass::Script::Functions#saturation saturation},
  and {Sass::Script::Functions#lightness lightness}
  functions return the corresponding HSL values of the color.

* The {Sass::Script::Functions#grayscale grayscale}
  function converts a color to grayscale.

* The {Sass::Script::Functions#complement complement}
  function returns the complement of a color.

### Other New Functions

Several other new functions were added to make it easier to have
more flexible arguments to mixins and to enable deprecation
of obsolete APIs.

* {Sass::Script::Functions#type_of `type-of`} -- Returns the type of a value.
* {Sass::Script::Functions#unit `unit`} --
  Returns the units associated with a number.
* {Sass::Script::Functions#unitless `unitless`} --
  Returns whether a number has units or not.
* {Sass::Script::Functions#comparable `comparable`} --
  Returns whether two numbers can be added or compared.

### Watching for Updates
{#3-0-0-watch}

The `sass` command-line utility has a new flag: `--watch`.
`sass --watch` monitors files or directories for updated Sass files
and compiles those files to CSS automatically.
This will allow people not using Ruby or [Compass](http://compass-style.org)
to use Sass without having to manually recompile all the time.

Here's the syntax for watching a directory full of Sass files:

    sass --watch app/stylesheets:public/stylesheets

This will watch every Sass file in `app/stylesheets`.
Whenever one of them changes,
the corresponding CSS file in `public/stylesheets` will be regenerated.
Any files that import that file will be regenerated, too.

The syntax for watching individual files is the same:

    sass --watch style.sass:out.css

You can also omit the output filename if you just want it to compile to name.css.
For example:

    sass --watch style.sass

This will update `style.css` whenever `style.sass` changes.

You can list more than one file and/or directory,
and all of them will be watched:

    sass --watch foo/style:public/foo bar/style:public/bar
    sass --watch screen.sass print.sass awful-hacks.sass:ie.css
    sass --watch app/stylesheets:public/stylesheets public/stylesheets/test.sass

File and directory watching is accessible from Ruby,
using the {Sass::Plugin::Compiler#watch Sass::Plugin#watch} function.

#### Bulk Updating

Another new flag for the `sass` command-line utility is `--update`.
It checks a group of Sass files to see if their CSS needs to be updated,
and updates if so.

The syntax for `--update` is just like watch:

    sass --update app/stylesheets:public/stylesheets
    sass --update style.sass:out.css
    sass --watch screen.sass print.sass awful-hacks.sass:ie.css

In fact, `--update` work exactly the same as `--watch`,
except that it doesn't continue watching the files
after the first check.

### `sass-convert` (née `css2sass`) {#3-0-0-sass-convert}

The `sass-convert` tool, which used to be known as `css2sass`,
has been greatly improved in various ways.
It now uses a full-fledged CSS3 parser,
so it should be able to handle any valid CSS3,
as well as most hacks and proprietary syntax.

`sass-convert` can now convert between Sass and SCSS.
This is normally inferred from the filename,
but it can also be specified using the `--from` and `--to` flags.
For example:

    $ generate-sass | sass-convert --from sass --to scss | consume-scss

It's also now possible to convert a file in-place --
that is, overwrite the old file with the new file.
This is useful for converting files in the [Sass 2 syntax](#3-0-0-deprecations)
to the new Sass 3 syntax,
e.g. by doing `sass-convert --in-place --from sass2 style.sass`.

#### `--recursive`

The `--recursive` option allows `sass-convert` to convert an entire directory of files.
`--recursive` requires both the `--from` and `--to` flags to be specified.
For example:

    # Convert all .sass files in stylesheets/ to SCSS.
    # "sass2" means that these files are assumed to use the Sass 2 syntax.
    $ sass-convert --recursive --from sass2 --to scss stylesheets/

#### `--dasherize`

The `--dasherize` options converts all underscores to hyphens,
which are now allowed as part of identifiers in Sass.
Note that since underscores may still be used in place of hyphens
when referring to mixins and variables,
this won't cause any backwards-incompatibilities.

#### Convert Less to SCSS

`sass-convert` can also convert [Less](http://lesscss.org) files
to SCSS (or the indented syntax, although I anticipate less interest in that).
For example:

    # Convert all .less files in the current directory into .scss files
    sass-convert --from less --to scss --recursive .

This is done using the Less parser, so it requires that the `less` RubyGem be installed.

##### Incompatibilities

Because of the reasonably substantial differences between Sass and Less,
there are some things that can't be directly translated,
and one feature that can't be translated at all.
In the tests I've run on open-source Less stylesheets,
none of these have presented issues, but it's good to be aware of them.

First, Less doesn't distinguish fully between mixins and selector inheritance.
In Less, all classes and some other selectors may be used as mixins,
alongside more Sass-like mixins.
If a class is being used as a mixin,
it may also be used directly in the HTML,
so it's not safe to translate it into a Sass mixin.
What `sass-convert` does instead is leave the class in the stylesheet as a class,
and use {file:SASS_REFERENCE.md#extend `@extend`}
rather than {file:SASS_REFERENCE.md#including_a_mixin `@include`}
to take on the styles of that class.
Although `@extend` and mixins work quite differently,
using `@extend` here doesn't actually seem to make a difference in practice.

Another issue with Less mixins is that Less allows nested selectors
(such as `.body .button` or `.colors > .teal`) to be used
as a means of "namespacing" mixins.
Sass's `@extend` doesn't work that way,
so it does away with the namespacing and just extends the base class
(so `.colors > .teal` becomes simply `@extend .teal`).
In practice, this feature doesn't seem to be widely-used,
but `sass-convert` will print a warning and leave a comment
when it encounters it just in case.

Finally, Less has the ability to directly access variables and property values
defined in other selectors, which Sass does not support.
Whenever such an accessor is used,
`sass-convert` will print a warning
and comment it out in the SCSS output.
Like namespaced mixins, though,
this does not seem to be a widely-used feature.

### `@warn` Directive

A new directive `@warn` has been added that allows Sass libraries to emit warnings.
This can be used to issue deprecation warnings, discourage sloppy use of mixins, etc.
`@warn` takes a single argument: a SassScript expression that will be
displayed on the console along with a stylesheet trace for locating the warning.
For example:

    @mixin blue-text {
      @warn "The blue-text mixin is deprecated. Use new-blue-text instead.";
      color: #00f;
    }

Warnings may be silenced with the new `--quiet` command line option,
or the corresponding {file:SASS_REFERENCE.md#quiet-option `:quiey` Sass option}.
This option will also affect warnings printed by Sass itself.
Warnings are off by default in the Rails, Rack, and Merb production environments.

### Sass::Plugin API

{Sass::Plugin} now has a large collection of callbacks that allow users
to run code when various actions are performed.
For example:

    Sass::Plugin.on_updating_stylesheet do |template, css|
      puts "#{template} has been compiled to #{css}!"
    end

For a full list of callbacks and usage notes, see the {Sass::Plugin} documentation.

{Sass::Plugin} also has a new method,
{Sass::Plugin#force_update_stylesheets force_update_stylesheets}.
This works just like {Sass::Plugin#update_stylesheets},
except that it doesn't check modification times and doesn't use the cache;
all stylesheets are always compiled anew.

### Output Formatting

Properties with a value and *also* nested properties
are now rendered with the nested properties indented.
For example:

    margin: auto
      top: 10px
      bottom: 20px

is now compiled to:

    margin: auto;
      margin-top: 10px;
      margin-bottom: 20px;

#### `:compressed` Style

When the `:compressed` style is used,
colors will be output as the minimal possible representation.
This means whichever is smallest of the HTML4 color name
and the hex representation (shortened to the three-letter version if possible).

### Stylesheet Updating Speed

Several caching layers were added to Sass's stylesheet updater.
This means that it should run significantly faster.
This benefit will be seen by people using Sass in development mode
with Rails, Rack, and Merb,
as well as people using `sass --watch` from the command line,
and to a lesser (but still significant) extent `sass --update`.
Thanks to [thedarkone](http://github.com/thedarkone).

### Error Backtraces

Numerous bugs were fixed with the backtraces given for Sass errors,
especially when importing files and using mixins.
All imports and mixins will now show up in the Ruby backtrace,
with the proper filename and line number.

In addition, when the `sass` executable encounters an error,
it now prints the filename where the error occurs,
as well as a backtrace of Sass imports and mixins.

### Ruby 1.9 Support

* Sass and `css2sass` now produce more descriptive errors
  when given a template with invalid byte sequences for that template's encoding,
  including the line number and the offending character.

* Sass and `css2sass` now accept Unicode documents with a
  [byte-order-mark](http://en.wikipedia.org/wiki/Byte_order_mark).

### Firebug Support

A new {file:SASS_REFERENCE.md#debug_info-option `:debug_info` option}
has been added that emits line-number and filename information
to the CSS file in a browser-readable format.
This can be used with the new [FireSass Firebug extension](https://addons.mozilla.org/en-US/firefox/addon/103988)
to report the Sass filename and line number for generated CSS files.

This is also available via the `--debug-info` command-line flag.

### Minor Improvements

* If a CSS or Sass function is used that has the name of a color,
  it will now be parsed as a function rather than as a color.
  For example, `fuchsia(12)` now renders as `fuchsia(12)`
  rather than `fuchsia 12`,
  and `tealbang(12)` now renders as `tealbang(12)`
  rather than `teal bang(12)`.

* The Sass Rails and Merb plugins now use Rack middleware by default.

* Haml is now compatible with the [Rip](http://hellorip.com/) package management system.
  Thanks to [Josh Peek](http://joshpeek.com/).

* Indented-syntax `/*` comments may now include `*` on lines beyond the first.

* A {file:SASS_REFERENCE.md#read_cache-option `:read_cache`} option has been added
  to allow the Sass cache to be read from but not written to.

* Stylesheets are no longer checked during each request
  when running tests in Rails.
  This should speed up some tests significantly.

## 2.2.24

[Tagged on GitHub](http://github.com/nex3/haml/commit/2.2.24).

* Parent references -- the `&` character --
  may only be placed at the beginning of simple selector sequences in Sass 3.
  Placing them elsewhere is deprecated in 2.2.24 and will print a warning.
  For example, `foo &.bar` is allowed, but `foo .bar&` is not.

## 2.2.23

[Tagged on GitHub](http://github.com/nex3/haml/commit/2.2.23).

* Don't crash when `rake gems` is run in Rails with Sass installed.
  Thanks to [Florian Frank](http://github.com/flori).

* When raising a file-not-found error,
  add a list of load paths that were checked.

* If an import isn't found for a cached Sass file and the
  {file:SASS_REFERENCE.md#full_exception `:full_exception option`} is enabled,
  print the full exception rather than raising it.

* Fix a bug with a weird interaction with Haml, DataMapper, and Rails 3
  that caused some tag helpers to go into infinite recursion.

## 2.2.22

[Tagged on GitHub](http://github.com/nex3/haml/commit/2.2.22).

* Add a railtie so Haml and Sass will be automatically loaded in Rails 3.
  Thanks to [Daniel Neighman](http://pancakestacks.wordpress.com/).

* Make loading the gemspec not crash on read-only filesystems like Heroku's.

## 2.2.21

[Tagged on GitHub](http://github.com/nex3/haml/commit/2.2.21).

* Fix a few bugs in the git-revision-reporting in {Haml::Version#version}.
  In particular, it will still work if `git gc` has been called recently,
  or if various files are missing.

* Always use `__FILE__` when reading files within the Haml repo in the `Rakefile`.
  According to [this bug report](http://github.com/carlhuda/bundler/issues/issue/44),
  this should make Sass work better with Bundler.

## 2.2.20

[Tagged on GitHub](http://github.com/nex3/haml/commit/2.2.20).

* If the cache file for a given Sass file is corrupt
  because it doesn't have enough content,
  produce a warning and read the Sass file
  rather than letting the exception bubble up.
  This is consistent with other sorts of sassc corruption handling.

* Calls to `defined?` shouldn't interfere with Rails' autoloading
  in very old versions (1.2.x).

## 2.2.19

[Tagged on GitHub](http://github.com/nex3/haml/commit/2.2.18).

There were no changes made to Sass between versions 2.2.18 and 2.2.19.

## 2.2.18

[Tagged on GitHub](http://github.com/nex3/haml/commit/2.2.18).

* Use `Rails.env` rather than `RAILS_ENV` when running under Rails 3.0.
  Thanks to [Duncan Grazier](http://duncangrazier.com/).

* Support `:line_numbers` as an alias for {file:SASS_REFERENCE.md#line_numbers-option `:line_comments`},
  since that's what the docs have said forever.
  Similarly, support `--line-numbers` as a command-line option.

* Add a `--unix-newlines` flag to all executables
  for outputting Unix-style newlines on Windows.

* Add a {file:SASS_REFERENCE.md#unix_newlines-option `:unix_newlines` option}
  for {Sass::Plugin} for outputting Unix-style newlines on Windows.

* Fix the `--cache-location` flag, which was previously throwing errors.
  Thanks to [tav](http://tav.espians.com/).

* Allow comments at the beginning of the document to have arbitrary indentation,
  just like comments elsewhere.
  Similarly, comment parsing is a little nicer than before.

## 2.2.17

[Tagged on GitHub](http://github.com/nex3/haml/commit/2.2.16).

* When the {file:SASS_REFERENCE.md#full_exception-option `:full_exception` option}
  is false, raise the error in Ruby code rather than swallowing it
  and printing something uninformative.

* Fixed error-reporting when something goes wrong when loading Sass
  using the `sass` executable.
  This used to raise a NameError because `Sass::SyntaxError` wasn't defined.
  Now it'll raise the correct exception instead.

* Report the filename in warnings about selectors without properties.

* `nil` values for Sass options are now ignored,
  rather than raising errors.

* Fix a bug that appears when Plugin template locations
  have multiple trailing slashes.
  Thanks to [Jared Grippe](http://jaredgrippe.com/).

### Must Read!

* When `@import` is given a filename without an extension,
  the behavior of rendering a CSS `@import` if no Sass file is found
  is deprecated.
  In future versions, `@import foo` will either import the template
  or raise an error.

## 2.2.16

[Tagged on GitHub](http://github.com/nex3/haml/commit/2.2.16).

* Fixed a bug where modules containing user-defined Sass functions
  weren't made available when simply included in {Sass::Script::Functions}
  ({Sass::Script::Functions Functions} needed to be re-included in
  {Sass::Script::Functions::EvaluationContext Functions::EvaluationContext}).
  Now the module simply needs to be included in {Sass::Script::Functions}.

## 2.2.15

[Tagged on GitHub](http://github.com/nex3/haml/commit/2.2.15).

* Added {Sass::Script::Color#with} for a way of setting color channels
  that's easier than manually constructing a new color
  and is forwards-compatible with alpha-channel colors
  (to be introduced in Sass 2.4).

* Added a missing require in Sass that caused crashes
  when it was being run standalone.

## 2.2.14

[Tagged on GitHub](http://github.com/nex3/haml/commit/2.2.14).

* All Sass functions now raise explicit errors if their inputs
  are of the incorrect type.

* Allow the SassScript `rgb()` function to take percentages
  in addition to numerical values.

* Fixed a bug where SassScript strings with `#` followed by `#{}` interpolation
  didn't evaluate the interpolation.

### SassScript Ruby API

These changes only affect people defining their own Sass functions
using {Sass::Script::Functions}.

* {Sass::Script::Color#value} attribute is deprecated.
  Use {Sass::Script::Color#rgb} instead.
  The returned array is now frozen as well.

* Add an `assert_type` function that's available to {Sass::Script::Functions}.
  This is useful for typechecking the inputs to functions.

### Rack Support

Sass 2.2.14 includes Rack middleware for running Sass,
meaning that all Rack-enabled frameworks can now use Sass.
To activate this, just add

    require 'sass/plugin/rack'
    use Sass::Plugin::Rack

to your `config.ru`.
See the {Sass::Plugin::Rack} documentation for more details.

## 2.2.13

[Tagged on GitHub](http://github.com/nex3/haml/commit/2.2.13).

There were no changes made to Sass between versions 2.2.12 and 2.2.13.

## 2.2.12

[Tagged on GitHub](http://github.com/nex3/haml/commit/2.2.12).

* Fix a stupid bug introduced in 2.2.11 that broke the Sass Rails plugin.

## 2.2.11

[Tagged on GitHub](http://github.com/nex3/haml/commit/2.2.11).

* Added a note to errors on properties that could be pseudo-classes (e.g. `:focus`)
  indicating that they should be backslash-escaped.

* Automatically interpret properties that could be pseudo-classes as such
  if {file:SASS_REFERENCE.md.html#property_syntax-option `:property_syntax`}
  is set to `:new`.

* Fixed `css2sass`'s generation of pseudo-classes so that they're backslash-escaped.

* Don't crash if the Haml plugin skeleton is installed and `rake gems:install` is run.

* Don't use `RAILS_ROOT` directly.
  This no longer exists in Rails 3.0.
  Instead abstract this out as `Haml::Util.rails_root`.
  This changes makes Haml fully compatible with edge Rails as of this writing.

* Make use of a Rails callback rather than a monkeypatch to check for stylesheet updates
  in Rails 3.0+.

## 2.2.10

[Tagged on GitHub](http://github.com/nex3/haml/commit/2.2.10).

* Add support for attribute selectors with spaces around the `=`.
  For example:

      a[href = http://google.com]
        color: blue

## 2.2.9

[Tagged on GitHub](http://github.com/nex3/haml/commit/2.2.9).

There were no changes made to Sass between versions 2.2.8 and 2.2.9.

## 2.2.8

[Tagged on GitHub](http://github.com/nex3/haml/commit/2.2.8).

There were no changes made to Sass between versions 2.2.7 and 2.2.8.

## 2.2.7

[Tagged on GitHub](http://github.com/nex3/haml/commit/2.2.7).

There were no changes made to Sass between versions 2.2.6 and 2.2.7.

## 2.2.6

[Tagged on GitHub](http://github.com/nex3/haml/commit/2.2.6).

* Don't crash when the `__FILE__` constant of a Ruby file is a relative path,
  as apparently happens sometimes in TextMate
  (thanks to [Karl Varga](http://github.com/kjvarga)).

* Add "Sass" to the `--version` string for the executables.

## 2.2.5

[Tagged on GitHub](http://github.com/nex3/haml/commit/2.2.5).

There were no changes made to Sass between versions 2.2.4 and 2.2.5.

## 2.2.4

[Tagged on GitHub](http://github.com/nex3/haml/commit/2.2.4).

* Don't add `require 'rubygems'` to the top of init.rb when installed
  via `sass --rails`. This isn't necessary, and actually gets
  clobbered as soon as haml/template is loaded.

* Document the previously-undocumented {file:SASS_REFERENCE.md#line-option `:line` option},
  which allows the number of the first line of a Sass file to be set for error reporting.

## 2.2.3

[Tagged on GitHub](http://github.com/nex3/haml/commit/2.2.3).

Sass 2.2.3 prints line numbers for warnings about selectors
with no properties.

## 2.2.2

[Tagged on GitHub](http://github.com/nex3/haml/commit/2.2.2).

Sass 2.2.2 is a minor bug-fix release.
Notable changes include better parsing of mixin definitions and inclusions
and better support for Ruby 1.9.

## 2.2.1

[Tagged on GitHub](http://github.com/nex3/haml/commit/2.2.1).

Sass 2.2.1 is a minor bug-fix release.

### Must Read!

* It used to be acceptable to use `-` immediately following variable names,
  without any whitespace in between (for example, `!foo-!bar`).
  This is now deprecated, so that in the future variables with hyphens
  can be supported. Surround `-` with spaces.

## 2.2.0

[Tagged on GitHub](http://github.com/nex3/haml/commit/2.2.0).

The 2.2 release marks a significant step in the evolution of the Sass
language. The focus has been to increase the power of Sass to keep
your stylesheets maintainable by allowing new forms of abstraction to
be created within your stylesheets and the stylesheets provided by
others that you can download and import into your own. The fundamental
units of abstraction in Sass are variables and mixins. Please read
below for a list of changes:

### Must Read!

* Sass Comments (//) used to only comment out a single line. This was deprecated
  in 2.0.10 and starting in 2.2, Sass comments will comment out any lines indented
  under them. Upgrade to 2.0.10 in order to see deprecation warnings where this change
  affects you.

* Implicit Strings within SassScript are now deprecated and will be removed in 2.4.
  For example: `border= !width solid #00F` should now be written as `border: #{!width} solid #00F`
  or as `border= !width "solid" #00F`. After upgrading to 2.2, you will see deprecation warnings
  if you have sass files that use implicit strings.


### Sass Syntax Changes

#### Flexible Indentation

The indentation of Sass documents is now flexible. The first indent
that is detected will determine the indentation style for that
document. Tabs and spaces may never be mixed, but within a document,
you may choose to use tabs or a flexible number of spaces.

#### Multiline Sass Comments

Sass Comments (//) will now comment out whatever is indented beneath
them. Previously they were single line when used at the top level of a
document. Upgrading to the latest stable version will give you
deprecation warnings if you have silent comments with indentation
underneath them.

#### Mixin Arguments

Sass Mixins now accept any number of arguments. To define a mixin with
arguments, specify the arguments as a comma-delimited list of
variables like so:

    =my-mixin(!arg1, !arg2, !arg3)

As before, the definition of the mixin is indented below the mixin
declaration. The variables declared in the argument list may be used
and will be bound to the values passed to the mixin when it is
invoked.  Trailing arguments may have default values as part of the
declaration:

    =my-mixin(!arg1, !arg2 = 1px, !arg3 = blue)

In the example above, the mixin may be invoked by passing 1, 2 or 3
arguments to it. A similar syntax is used to invoke a mixin that
accepts arguments:

    div.foo
      +my-mixin(1em, 3px)

When a mixin has no required arguments, the parenthesis are optional.

The default values for mixin arguments are evaluated in the global
context at the time when the mixin is invoked, they may also reference
the previous arguments in the declaration. For example:

    !default_width = 30px
    =my-fancy-mixin(!width = !default_width, !height = !width)
      width= !width
      height= !height

    .default-box
      +my-fancy-mixin

    .square-box
      +my-fancy-mixin(50px)

    .rectangle-box
      +my-fancy-mixin(25px, 75px)

    !default_width = 10px
    .small-default-box
      +my-fancy-mixin
    

compiles to:

    .default-box {
      width: 30px;
      height: 30px; }

    .square-box {
      width: 50px;
      height: 50px; }

    .rectangle-box {
      width: 25px;
      height: 75px; }

    .small-default-box {
      width: 10px;
      height: 10px; }
    

### Sass, Interactive

The sass command line option -i now allows you to quickly and
interactively experiment with SassScript expressions. The value of the
expression you enter will be printed out after each line. Example:

    $ sass -i
    >> 5px
    5px
    >> 5px + 10px
    15px
    >> !five_pixels = 5px
    5px
    >> !five_pixels + 10px
    15px

### SassScript

The features of SassScript have been greatly enhanced with new control
directives, new fundamental data types, and variable scoping.

#### New Data Types

SassScript now has four fundamental data types:

1. Number
2. String
3. Boolean (New in 2.2)
4. Colors

#### More Flexible Numbers

Like JavaScript, SassScript numbers can now change between floating
point and integers. No explicit casting or decimal syntax is
required. When a number is emitted into a CSS file it will be rounded
to the nearest thousandth, however the internal representation
maintains much higher precision.

#### Improved Handling of Units

While Sass has long supported numbers with units, it now has a much
deeper understanding of them. The following are examples of legal
numbers in SassScript:

    0, 1000, 6%, -2px, 5pc, 20em, or 2foo.

Numbers of the same unit may always be added and subtracted. Numbers
that have units that Sass understands and finds comparable, can be
combined, taking the unit of the first number. Numbers that have
non-comparable units may not be added nor subtracted -- any attempt to
do so will cause an error. However, a unitless number takes on the
unit of the other number during a mathematical operation. For example:

    >> 3mm + 4cm
    43mm
    >> 4cm + 3mm
    4.3cm
    >> 3cm + 2in
    8.08cm
    >> 5foo + 6foo
    11foo
    >> 4% + 5px
    SyntaxError: Incompatible units: 'px' and '%'.
    >> 5 + 10px
    15px

Sass allows compound units to be stored in any intermediate form, but
will raise an error if you try to emit a compound unit into your css
file.

    >> !em_ratio = 1em / 16px
    0.063em/px
    >> !em_ratio * 32px
    2em
    >> !em_ratio * 40px
    2.5em

#### Colors

A color value can be declared using a color name, hexadecimal,
shorthand hexadecimal, the rgb function, or the hsl function. When
outputting a color into css, the color name is used, if any, otherwise
it is emitted as hexadecimal value. Examples:

    > #fff
    white
    >> white
    white
    >> #FFFFFF
    white
    >> hsl(180, 100, 100)
    white
    >> rgb(255, 255, 255)
    white
    >> #AAA
    #aaaaaa

Math on color objects is performed piecewise on the rgb
components. However, these operations rarely have meaning in the
design domain (mostly they make sense for gray-scale colors).

    >> #aaa + #123
    #bbccdd
    >> #333 * 2
    #666666

#### Booleans

Boolean objects can be created by comparison operators or via the
`true` and `false` keywords.  Booleans can be combined using the
`and`, `or`, and `not` keywords.

    >> true
    true
    >> true and false
    false
    >> 5 < 10
    true
    >> not (5 < 10)
    false
    >> not (5 < 10) or not (10 < 5)
    true
    >> 30mm == 3cm
    true
    >> 1px == 1em
    false

#### Strings

Unicode escapes are now allowed within SassScript strings.

### Control Directives

New directives provide branching and looping within a sass stylesheet
based on SassScript expressions. See the [Sass
Reference](SASS_REFERENCE.md.html#control_directives) for complete
details.

#### @for

The `@for` directive loops over a set of numbers in sequence, defining
the current number into the variable specified for each loop. The
`through` keyword means that the last iteration will include the
number, the `to` keyword means that it will stop just before that
number.

    @for !x from 1px through 5px
      .border-#{!x}
        border-width= !x

compiles to:

    .border-1px {
      border-width: 1px; }

    .border-2px {
      border-width: 2px; }

    .border-3px {
      border-width: 3px; }

    .border-4px {
      border-width: 4px; }

    .border-5px {
      border-width: 5px; }

#### @if / @else if / @else

The branching directives `@if`, `@else if`, and `@else` let you select
between several branches of sass to be emitted, based on the result of
a SassScript expression. Example:

    !type = "monster"
    p
      @if !type == "ocean"
        color: blue
      @else if !type == "matador"
        color: red
      @else if !type == "monster"
        color: green
      @else
        color: black

is compiled to:

    p {
      color: green; }

#### @while

The `@while` directive lets you iterate until a condition is
met. Example:

    !i = 6
    @while !i > 0
      .item-#{!i}
        width = 2em * !i
      !i = !i - 2

is compiled to:

    .item-6 {
      width: 12em; }

    .item-4 {
      width: 8em; }

    .item-2 {
      width: 4em; }

### Variable Scoping

The term "constant" has been renamed to "variable." Variables can be
declared at any scope (a.k.a. nesting level) and they will only be
visible to the code until the next outdent. However, if a variable is
already defined in a higher level scope, setting it will overwrite the
value stored previously.

In this code, the `!local_var` variable is scoped and hidden from
other higher level scopes or sibling scopes:

    .foo
      .bar
        !local_var = 1px
        width= !local_var
      .baz
        // this will raise an undefined variable error.
        width= !local_var
      // as will this
      width= !local_var

In this example, since the `!global_var` variable is first declared at
a higher scope, it is shared among all lower scopes:

    !global_var = 1px
    .foo
      .bar
        !global_var = 2px
        width= !global_var
      .baz
        width= !global_var
      width= !global_var

compiles to:

    .foo {
      width: 2px; }
      .foo .bar {
        width: 2px; }
      .foo .baz {
        width: 2px; }


### Interpolation

Interpolation has been added. This allows SassScript to be used to
create dynamic properties and selectors.  It also cleans up some uses
of dynamic values when dealing with compound properties. Using
interpolation, the result of a SassScript expression can be placed
anywhere:

    !x = 1
    !d = 3
    !property = "border"
    div.#{!property}
      #{!property}: #{!x + !d}px solid
      #{!property}-color: blue

is compiled to:

    div.border {
      border: 4px solid;
      border-color: blue; }

### Sass Functions

SassScript defines some useful functions that are called using the
normal CSS function syntax:

    p
      color = hsl(0, 100%, 50%)

is compiled to:

    #main {
      color: #ff0000; }

The following functions are provided: `hsl`, `percentage`, `round`,
`ceil`, `floor`, and `abs`.  You can define additional functions in
ruby.

See {Sass::Script::Functions} for more information.


### New Options

#### `:line_comments`

To aid in debugging, You may set the `:line_comments` option to
`true`. This will cause the sass engine to insert a comment before
each selector saying where that selector was defined in your sass
code.

#### `:template_location`

The {Sass::Plugin} `:template_location` option now accepts a hash of
sass paths to corresponding css paths. Please be aware that it is
possible to import sass files between these separate locations -- they
are not isolated from each other.

### Miscellaneous Features

#### `@debug` Directive

The `@debug` directive accepts a SassScript expression and emits the
value of that expression to the terminal (stderr).

Example:

    @debug 1px + 2px

During compilation the following will be printed:

    Line 1 DEBUG: 3px

#### Ruby 1.9 Support

Sass now fully supports Ruby 1.9.1. 

#### Sass Cache

By default, Sass caches compiled templates and
[partials](SASS_REFERENCE.md.html#partials).  This dramatically speeds
up re-compilation of large collections of Sass files, and works best
if the Sass templates are split up into separate files that are all
[`@import`](SASS_REFERENCE.md.html#import)ed into one large file.

Without a framework, Sass puts the cached templates in the
`.sass-cache` directory.  In Rails and Merb, they go in
`tmp/sass-cache`.  The directory can be customized with the
[`:cache_location`](#cache_location-option) option.  If you don't want
Sass to use caching at all, set the [`:cache`](#cache-option) option
to `false`.<|MERGE_RESOLUTION|>--- conflicted
+++ resolved
@@ -7,7 +7,6 @@
 
 * Add an {Sass::Script::Functions#invert `invert` function} that takes the inverse of colors.
 
-<<<<<<< HEAD
 * Many performance optimizations have been made by [thedarkone](http://github.com/thedarkone).
 
 ### Keyword Arguments
@@ -39,8 +38,6 @@
 Sass functions defined in Ruby can use the {Sass::Script::Functions.declare} method
 to declare the names of the arguments they take.
 
-=======
->>>>>>> 53fe6feb
 ### Backwards Incompatibilities -- Must Read!
 
 * When `@import` is given a path without `.sass`, `.scss`, or `.css` extension,
@@ -52,13 +49,9 @@
   This flag hasn't been necessary since Rails 2.0.
   Existing Rails 2.0 installations will continue to work.
 
-<<<<<<< HEAD
-## 3.0.22 (Unreleased)
-=======
 ## 3.0.22
 
 [Tagged on GitHub](http://github.com/nex3/haml/commit/3.0.22).
->>>>>>> 53fe6feb
 
 * Remove `vendor/sass`, which snuck into the gem by mistake
   and was causing trouble for Heroku users (thanks to [Jacques Crocker](http://railsjedi.com/)).
