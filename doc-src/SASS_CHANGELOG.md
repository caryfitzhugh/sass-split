# Sass Changelog

* Table of contents
{:toc}

## 3.0.25

[Tagged on GitHub](http://github.com/nex3/haml/commit/3.0.25).

* When displaying a Sass error in an imported stylesheet,
  use the imported stylesheet's contents rather than the top-level stylesheet.

* Fix a bug that caused some lines with non-ASCII characters to be ignored in Ruby 1.8.

* Fix a bug where boolean operators (`and`, `or`, and `not`) wouldn't work at the end of a line
  in a multiline SassScript expression.

<<<<<<< HEAD
* When using `sass --update`, only update individual files when they've changed.
=======
* Fix a performance bug in large SCSS stylesheets with many nested selectors.
  This should dramatically decrease compilation time of such stylesheets.
>>>>>>> 5f06cddd

## 3.0.24

[Tagged on GitHub](http://github.com/nex3/haml/commit/3.0.24).

* Raise an error when `@else` appears without an `@if` in SCSS.

* Fix some cases where `@if` rules were causing the line numbers in error reports
  to become incorrect.

## 3.0.23

[Tagged on GitHub](http://github.com/nex3/haml/commit/3.0.23).

* Fix the error message for unloadable modules when running the executables under Ruby 1.9.2.

### `@charset` Change

The behavior of `@charset` has changed in version 3.0.23
in order to work around a bug in Safari,
where `@charset` declarations placed anywhere other than the beginning of the document
cause some CSS rules to be ignored.
This change also makes `@charset`s in imported files behave in a more useful way.

#### Ruby 1.9

When using Ruby 1.9, which keeps track of the character encoding of the Sass document internally,
`@charset` directive in the Sass stylesheet and any stylesheets it imports
are no longer directly output to the generated CSS.
They're still used for determining the encoding of the input and output stylesheets,
but they aren't rendered in the same way other directives are.

Instead, Sass adds a single `@charset` directive at the beginning of the output stylesheet
if necessary, whether or not the input stylesheet had a `@charset` directive.
It will add this directive if and only if the output stylesheet contains non-ASCII characters.
By default, the declared charset will be UTF-8,
but if the Sass stylesheet declares a different charset then that will be used instead if possible.

One important consequence of this scheme is that it's possible for a Sass file
to import partials with different encodings (e.g. one encoded as UTF-8 and one as IBM866).
The output will then be UTF-8, unless the importing stylesheet
declares a different charset.

#### Ruby 1.8

Ruby 1.8 doesn't have good support for encodings, so it uses a simpler but less accurate
scheme for figuring out what `@charset` declaration to use for the output stylesheet.
It just takes the first `@charset` declaration to appear in the stylesheet
or any of its imports and moves it to the beginning of the document.
This means that under Ruby 1.8 it's *not* safe to import files with different encodings.

## 3.0.22

[Tagged on GitHub](http://github.com/nex3/haml/commit/3.0.22).

* Remove `vendor/sass`, which snuck into the gem by mistake
  and was causing trouble for Heroku users (thanks to [Jacques Crocker](http://railsjedi.com/)).

* `sass-convert` now understands better when it's acceptable
  to remove parentheses from expressions.

## 3.0.21

[Tagged on GitHub](http://github.com/nex3/haml/commit/3.0.21).

* Fix the permissions errors for good.

* Fix more `#options` attribute errors.

## 3.0.20

[Tagged on GitHub](http://github.com/nex3/haml/commit/3.0.20).

* Fix some permissions errors.

* Fix `#options` attribute errors when CSS functions were used with commas.

## 3.0.19

[Tagged on GitHub](http://github.com/nex3/haml/commit/3.0.19).

* Make the alpha value for `rgba` colors respect {Sass::Script::Number::PRECISION}.

* Remove all newlines in selectors in `:compressed` mode.

* Make color names case-insensitive.

* Properly detect SCSS files when using `sass -c`.

* Remove spaces after commas in `:compressed` mode.

* Allow the `--unix-newlines` flag to work on Unix, where it's a no-op.

## 3.0.18

[Tagged on GitHub](http://github.com/nex3/haml/commit/3.0.18).

* Don't require `rake` in the gemspec, for bundler compatibility under
  JRuby. Thanks to [Gordon McCreight](http://www.gmccreight.com/blog).

* Add a command-line option `--stop-on-error` that causes Sass to exit
  when a file fails to compile using `--watch` or `--update`.

* Fix a bug in `haml_tag` that would allow duplicate attributes to be added
  and make `data-` attributes not work.

* Get rid of the annoying RDoc errors on install.

* Disambiguate references to the `Rails` module when `haml-rails` is installed.

* Allow `@import` in SCSS to import multiple files in the same `@import` rule.

## 3.0.17

[Tagged on GitHub](http://github.com/nex3/haml/commit/3.0.17).

* Disallow `#{}` interpolation in `@media` queries or unrecognized directives.
  This was never allowed, but now it explicitly throws an error
  rather than just producing invalid CSS.

* Make `sass --watch` not throw an error when passed a single file or directory.

* Understand that mingw counts as Windows.

* Make `sass --update` return a non-0 exit code if one or more files being updated
  contained an error.

## 3.0.16

[Tagged on GitHub](http://github.com/nex3/haml/commit/3.0.16).

* Fix a bug where certain sorts of comments would get improperly
  rendered in the `:compact` style.

* Always allow a trailing `*/` in loud comments in the indented syntax.

* Fix a performance issue with SCSS parsing in rare cases.
  Thanks to [Chris Eppstein](http://chriseppstein.github.com).

* Use better heuristics for figuring out when someone might be using
  the wrong syntax with `sass --watch`.

## 3.0.15

[Tagged on GitHub](http://github.com/nex3/haml/commit/3.0.15).

* Fix a bug where `sass --watch` and `sass --update` were completely broken.

* Allow `@import`ed values to contain commas.

## 3.0.14

[Tagged on GitHub](http://github.com/nex3/haml/commit/3.0.14).

* Properly parse paths with drive letters on Windows (e.g. `C:\Foo\Bar.sass`)
  in the Sass executable.

* Compile Sass files in a deterministic order.

* Fix a bug where comments after `@if` statements in SCSS
  weren't getting passed through to the output document.

## 3.0.13

[Tagged on GitHub](http://github.com/nex3/haml/commit/3.0.13).

## CSS `@import` Directives

Sass is now more intelligent about when to compile `@import` directives to plain CSS.
Any of the following conditions will cause a literal CSS `@import`:

* Importing a path with a `.css` extension (e.g. `@import "foo.css"`).
* Importing a path with a media type (e.g. `@import "foo" screen;`).
* Importing an HTTP path (e.g. `@import "http://foo.com/style.css"`).
* Importing any URL (e.g. `@import url(foo)`).

The former two conditions always worked, but the latter two are new.

## `-moz-calc` Support

The new [`-moz-calc()` function](http://hacks.mozilla.org/2010/06/css3-calc/) in Firefox 4
will now be properly parsed by Sass.
`calc()` was already supported, but because the parsing rules are different
than for normal CSS functions, this had to be expanded to include `-moz-calc`.

In anticipation of wider browser support, in fact,
*any* function named `-*-calc` (such as `-webkit-calc` or `-ms-calc`)
will be parsed the same as the `calc` function.

## `:-moz-any` Support

The [`:-moz-any` pseudoclass selector](http://hacks.mozilla.org/2010/05/moz-any-selector-grouping/)
is now parsed by Sass.

## `--require` Flag

The Sass command-line executable can now require Ruby files
using the `--require` flag (or `-r` for short).

## Rails Support

Make sure the default Rails options take precedence over the default non-Rails options.
This makes `./script/server --daemon` work again.

### Rails 3 Support

Support for Rails 3 versions prior to beta 4 has been removed.
Upgrade to Rails 3.0.0.beta4 if you haven't already.

## 3.0.12

[Tagged on GitHub](http://github.com/nex3/haml/commit/3.0.12).

## Rails 3 Support

Apparently the last version broke in new and exciting ways under Rails 3,
due to the inconsistent load order caused by certain combinations of gems.
3.0.12 hacks around that inconsistency, and *should* be fully Rails 3-compatible.

### Deprecated: Rails 3 Beta 3

Haml's support for Rails 3.0.0.beta.3 has been deprecated.
Haml 3.0.13 will only support 3.0.0.beta.4.

## 3.0.11

[Tagged on GitHub](http://github.com/nex3/haml/commit/3.0.11).

There were no changes made to Haml between versions 3.0.10 and 3.0.11.

## Rails 3 Support

Make sure Sass *actually* regenerates stylesheets under Rails 3.
The fix in 3.0.10 didn't work because the Rack stack we were modifying
wasn't reloaded at the proper time.

## Bug Fixes

* Give a decent error message when `--recursive` is used
  in `sass-convert` without a directory.

## 3.0.10

[Tagged on GitHub](http://github.com/nex3/haml/commit/3.0.10).

### Appengine-JRuby Support

The way we determine the location of the Haml installation
no longer breaks the version of JRuby
used by [`appengine-jruby`](http://code.google.com/p/appengine-jruby/).

### Rails 3 Support

Sass will regenerate stylesheets under Rails 3
even when no controllers are being accessed.

### Other Improvements

* When using `sass-convert --from sass2 --to sass --recursive`,
  suggest the use of `--in-place` as well.

## 3.0.9

[Tagged on GitHub](http://github.com/nex3/haml/commit/3.0.9).

There were no changes made to Sass between versions 3.0.8 and 3.0.9.
A bug in Gemcutter caused the gem to be uploaded improperly.

## 3.0.8

[Tagged on GitHub](http://github.com/nex3/haml/commit/3.0.8).

* Fix a bug with Rails versions prior to Rails 3.

## 3.0.7

[Tagged on GitHub](http://github.com/nex3/haml/commit/3.0.7).

### Encoding Support

Sass 3.0.7 adds support for `@charset` for declaring the encoding of a stylesheet.
For details see {file:SASS_REFERENCE.md#encodings the reference}.

The `sass` and `sass-convert` executables also now take an `-E` option
for specifying the encoding of Sass/SCSS/CSS files.

### Bug Fixes

* When compiling a file named `.sass` but with SCSS syntax specified,
  use the latter (and vice versa).

* Fix a bug where interpolation would cause some selectors to render improperly.

* If a line in a Sass comment starts with `*foo`,
  render it as `*foo` rather than `* *foo`.

## 3.0.6

[Tagged on GitHub](http://github.com/nex3/haml/commit/3.0.6).

There were no changes made to Sass between versions 3.0.5 and 3.0.6.

## 3.0.5

[Tagged on GitHub](http://github.com/nex3/haml/commit/3.0.5).

### `#{}` Interpolation in Properties

Previously, using `#{}` in some places in properties
would cause a syntax error.
Now it can be used just about anywhere.

Note that when `#{}` is used near operators like `/`,
those operators are treated as plain CSS
rather than math operators.
For example:

    p {
      $font-size: 12px;
      $line-height: 30px;
      font: #{$font-size}/#{$line-height};
    }

is compiled to:

    p {
      font: 12px/30px;
    }

This is useful, since normally {file:SASS_REFERENCE.md#division-and-slash
a slash with variables is treated as division}.

### Recursive Mixins

Mixins that include themselves will now print
much more informative error messages.
For example:

    @mixin foo {@include bar}
    @mixin bar {@include foo}
    @include foo

will print:

    An @include loop has been found:
        foo includes bar
        bar includes foo

Although it was previously possible to use recursive mixins
without causing infinite looping, this is now disallowed,
since there's no good reason to do it.

### Rails 3 Support

Fix Sass configuration under Rails 3.
Thanks [Dan Cheail](http://github.com/codeape).

### `sass --no-cache`

Make the `--no-cache` flag properly forbid Sass from writing `.sass-cache` files.

## 3.0.4

[Tagged on GitHub](http://github.com/nex3/haml/commit/3.0.4).

* Raise an informative error when function arguments have a mispaced comma,
  as in `foo(bar, )`.

* Fix a performance problem when using long function names
  such as `-moz-linear-gradient`.

## 3.0.3

[Tagged on GitHub](http://github.com/nex3/haml/commit/3.0.3).

### Rails 3 Support

Make sure Sass is loaded properly when using Rails 3
along with non-Rails-3-compatible plugins like some versions of `will_paginate`.

Also, In order to make some Rails loading errors like the above easier to debug,
Sass will now raise an error if `Rails.root` is `nil` when Sass is loading.
Previously, this would just cause the paths to be mis-set.

### Merb Support

Merb, including 1.1.0 as well as earlier versions,
should *really* work with this release.

### Bug Fixes

* Raise an informative error when mixin arguments have a mispaced comma,
  as in `@include foo(bar, )`.

* Make sure SassScript subtraction happens even when nothing else dynamic is going on.

* Raise an error when colors are used with the wrong number of digits.

## 3.0.2

[Tagged on GitHub](http://github.com/nex3/haml/commit/3.0.2).

### Merb 1.1.0 Support

Fixed a bug inserting the Sass plugin into the Merb 1.1.0 Rack application.

### Bug Fixes

* Allow identifiers to begin with multiple underscores.

* Don't raise an error when using `haml --rails` with older Rails versions.

## 3.0.1

[Tagged on GitHub](http://github.com/nex3/haml/commit/3.0.1).

### Installation in Rails

`haml --rails` is no longer necessary for installing Sass in Rails.
Now all you need to do is add `gem "haml"` to the Gemfile for Rails 3,
or add `config.gem "haml"` to `config/environment.rb` for previous versions.

`haml --rails` will still work,
but it has been deprecated and will print an error message.
It will not work in the next version of Sass.

### Rails 3 Beta Integration

* Make sure manually importing the Sass Rack plugin still works with Rails,
  even though it's not necessary now.

* Allow Sass to be configured in Rails even when it's being lazy-loaded.

### `:template_location` Methods

The {file:SASS_REFERENCE.md#template_location-option `:template_location` option}
can be either a String, a Hash, or an Array.
This makes it difficult to modify or use with confidence.
Thus, three new methods have been added for handling it:

* {Sass::Plugin#template_location_array} --
  Returns the template locations and CSS locations formatted as an array.

* {Sass::Plugin#add_template_location} --
  Converts the template location option to an array and adds a new location.

* {Sass::Plugin#remove_template_location} --
  Converts the template location option to an array and removes an existing location.

## 3.0.0
{#3-0-0}

[Tagged on GitHub](http://github.com/nex3/haml/commit/3.0.0).

### Deprecations -- Must Read!
{#3-0-0-deprecations}

* Using `=` for SassScript properties and variables is deprecated,
  and will be removed in Sass 3.2.
  Use `:` instead.
  See also [this changelog entry](#3-0-0-sass-script-context)

* Because of the above, property values using `:`
  will be parsed more thoroughly than they were before.
  Although all valid CSS3 properties
  as well as most hacks and proprietary syntax should be supported,
  it's possible that some properties will break.
  If this happens, please report it to [the Sass mailing list](http://groups.google.com/group/haml).

* In addition, setting the default value of variables
  with `||=` is now deprecated
  and will be removed in Sass 3.2.
  Instead, add `!default` to the end of the value.
  See also [this changelog entry](#3-0-0-default-flag)

* The `!` prefix for variables is deprecated,
  and will be removed in Sass 3.2.
  Use `$` as a prefix instead.
  See also [this changelog entry](#3-0-0-dollar-prefix).

* The `css2sass` command-line tool has been deprecated,
  and will be removed in Sass 3.2.
  Use the new `sass-convert` tool instead.
  See also [this changelog entry](#3-0-0-sass-convert).

* Selector parent references using `&` can now only be used
  where element names are valid.
  This is because Sass 3 fully parses selectors
  to support the new [`@extend` directive](#3-0-0-extend),
  and it's possible that the `&` could be replaced by an element name.

### SCSS (Sassy CSS)

Sass 3 introduces a new syntax known as SCSS
which is fully compatible with the syntax of CSS3,
while still supporting the full power of Sass.
This means that every valid CSS3 stylesheet
is a valid SCSS file with the same meaning.
In addition, SCSS understands most CSS hacks
and vendor-specific syntax, such as [IE's old `filter` syntax](http://msdn.microsoft.com/en-us/library/ms533754%28VS.85%29.aspx).

SCSS files use the `.scss` extension.
They can import `.sass` files, and vice-versa.
Their syntax is fully described in the {file:SASS_REFERENCE.md Sass reference};
if you're already familiar with Sass, though,
you may prefer the {file:SCSS_FOR_SASS_USERS.md intro to SCSS for Sass users}.

Since SCSS is a much more approachable syntax for those new to Sass,
it will be used as the default syntax for the reference,
as well as for most other Sass documentation.
The indented syntax will continue to be fully supported, however.

Sass files can be converted to SCSS using the new `sass-convert` command-line tool.
For example:

    # Convert a Sass file to SCSS
    $ sass-convert style.sass style.scss

**Note that if you're converting a Sass file written for Sass 2**,
you should use the `--from sass2` flag.
For example:

    # Convert a Sass file to SCSS
    $ sass-convert --from sass2 style.sass style.scss

    # Convert all Sass files to SCSS
    $ sass-convert --recursive --in-place --from sass2 --to scss stylesheets/

### Syntax Changes {#3-0-0-syntax-changes}

#### SassScript Context
{#3-0-0-sass-script-context}

The `=` character is no longer required for properties that use SassScript
(that is, variables and operations).
All properties now use SassScript automatically;
this means that `:` should be used instead.
Variables should also be set with `:`.
For example, what used to be

    // Indented syntax
    .page
      color = 5px + 9px

should now be

    // Indented syntax
    .page
      color: 5px + 9px

This means that SassScript is now an extension of the CSS3 property syntax.
All valid CSS3 properties are valid SassScript,
and will compile without modification
(some invalid properties work as well, such as Microsoft's proprietary `filter` syntax).
This entails a few changes to SassScript to make it fully CSS3-compatible,
which are detailed below.

This also means that Sass will now be fully parsing all property values,
rather than passing them through unchanged to the CSS.
Although care has been taken to support all valid CSS3,
as well as hacks and proprietary syntax,
it's possible that a property that worked in Sass 2 won't work in Sass 3.
If this happens, please report it to [the Sass mailing list](http://groups.google.com/group/haml).

Note that if `=` is used,
SassScript will be interpreted as backwards-compatibly as posssible.
In particular, the changes listed below don't apply in an `=` context.

The `sass-convert` command-line tool can be used
to upgrade Sass files to the new syntax using the `--in-place` flag.
For example:

    # Upgrade style.sass:
    $ sass-convert --in-place style.sass

    # Upgrade all Sass files:
    $ sass-convert --recursive --in-place --from sass2 --to sass stylesheets/

##### Quoted Strings

Quoted strings (e.g. `"foo"`) in SassScript now render with quotes.
In addition, unquoted strings are no longer deprecated,
and render without quotes.
This means that almost all strings that had quotes in Sass 2
should not have quotes in Sass 3.

Although quoted strings render with quotes when used with `:`,
they do not render with quotes when used with `#{}`.
This allows quoted strings to be used for e.g. selectors
that are passed to mixins.

Strings can be forced to be quoted and unquoted using the new
\{Sass::Script::Functions#unquote unquote} and \{Sass::Script::Functions#quote quote}
functions.

##### Division and `/`

Two numbers separated by a `/` character
are allowed as property syntax in CSS,
e.g. for the `font` property.
SassScript also uses `/` for division, however,
which means it must decide what to do
when it encounters numbers separated by `/`.

For CSS compatibility, SassScript does not perform division by default.
However, division will be done in almost all cases where division is intended.
In particular, SassScript will perform division
in the following three situations:

1. If the value, or any part of it, is stored in a variable.
2. If the value is surrounded by parentheses.
3. If the value is used as part of another arithmetic expression.

For example:

    p
      font: 10px/8px
      $width: 1000px
      width: $width/2
      height: (500px/2)
      margin-left: 5px + 8px/2px

is compiled to:

    p {
      font: 10px/8px;
      width: 500px;
      height: 250px;
      margin-left: 9px; }

##### Variable Defaults

Since `=` is no longer used for variable assignment,
assigning defaults to variables with `||=` no longer makes sense.
Instead, the `!default` flag
should be added to the end of the variable value.
This syntax is meant to be similar to CSS's `!important` flag.
For example:

    $var: 12px !default;

#### Variable Prefix Character
{#3-0-0-dollar-prefix}

The Sass variable character has been changed from `!`
to the more aesthetically-appealing `$`.
For example, what used to be

    !width = 13px
    .icon
      width = !width

should now be

    $width: 13px
    .icon
      width: $width

The `sass-convert` command-line tool can be used
to upgrade Sass files to the new syntax using the `--in-place` flag.
For example:

    # Upgrade style.sass:
    $ sass-convert --in-place style.sass

    # Upgrade all Sass files:
    $ sass-convert --recursive --in-place --from sass2 --to sass stylesheets/

`!` may still be used, but it's deprecated and will print a warning.
It will be removed in the next version of Sass, 3.2.

#### Variable and Mixin Names

SassScript variable and mixin names may now contain hyphens.
In fact, they may be any valid CSS3 identifier.
For example:

    $prettiest-color: #542FA9
    =pretty-text
      color: $prettiest-color

In order to allow frameworks like [Compass](http://compass-style.org)
to use hyphens in variable names
while maintaining backwards-compatibility,
variables and mixins using hyphens may be referred to
with underscores, and vice versa.
For example:

    $prettiest-color: #542FA9
    .pretty
      // Using an underscore instead of a hyphen works
      color: $prettiest_color

#### Single-Quoted Strings

SassScript now supports single-quoted strings.
They behave identically to double-quoted strings,
except that single quotes need to be backslash-escaped
and double quotes do not.

#### Mixin Definition and Inclusion

Sass now supports the `@mixin` directive as a way of defining mixins (like `=`),
as well as the `@include` directive as a way of including them (like `+`).
The old syntax is *not* deprecated,
and the two are fully compatible.
For example:

    @mixin pretty-text
      color: $prettiest-color

    a
      @include pretty-text

is the same as:

    =pretty-text
      color: $prettiest-color

    a
      +pretty-text

#### Sass Properties

New-style properties (with the colon after the name) in indented syntax
now allow whitespace before the colon. For example:

    foo
      color : blue

#### Sass `@import`

The Sass `@import` statement now allows non-CSS files to be specified with quotes,
for similarity with the SCSS syntax. For example, `@import "foo.sass"`
will now import the `foo.sass` file, rather than compiling to `@import "foo.sass";`.

### `@extend`
{#3-0-0-extend}

There are often cases when designing a page
when one class should have all the styles of another class,
as well as its own specific styles.
The most common way of handling this is to use both the more general class
and the more specific class in the HTML.
For example, suppose we have a design for a normal error
and also for a serious error. We might write our markup like so:

    <div class="error seriousError">
      Oh no! You've been hacked!
    </div>

And our styles like so:

    .error {
      border: 1px #f00;
      background-color: #fdd;
    }
    .seriousError {
      border-width: 3px;
    }

Unfortunately, this means that we have to always remember
to use `.error` with `.seriousError`.
This is a maintenance burden, leads to tricky bugs,
and can bring non-semantic style concerns into the markup.

The `@extend` directive avoids these problems
by telling Sass that one selector should inherit the styles of another selector.
For example:

    .error {
      border: 1px #f00;
      background-color: #fdd;
    }
    .seriousError {
      @extend .error;
      border-width: 3px;
    }

This means that all styles defined for `.error`
are also applied to `.seriousError`,
in addition to the styles specific to `.seriousError`.
In effect, everything with class `.seriousError` also has class `.error`.

Other rules that use `.error` will work for `.seriousError` as well.
For example, if we have special styles for errors caused by hackers:

    .error.intrusion {
      background-image: url("/image/hacked.png");
    }

Then `<div class="seriousError intrusion">`
will have the `hacked.png` background image as well.

#### How it Works

`@extend` works by inserting the extending selector (e.g. `.seriousError`)
anywhere in the stylesheet that the extended selector (.e.g `.error`) appears.
Thus the example above:

    .error {
      border: 1px #f00;
      background-color: #fdd;
    }
    .error.intrusion {
      background-image: url("/image/hacked.png");
    }
    .seriousError {
      @extend .error;
      border-width: 3px;
    }

is compiled to:

    .error, .seriousError {
      border: 1px #f00;
      background-color: #fdd; }

    .error.intrusion, .seriousError.intrusion {
      background-image: url("/image/hacked.png"); }

    .seriousError {
      border-width: 3px; }

When merging selectors, `@extend` is smart enough
to avoid unnecessary duplication,
so something like `.seriousError.seriousError` gets translated to `.seriousError`.
In addition, it won't produce selectors that can't match anything, like `#main#footer`.

See also {file:SASS_REFERENCE.md#extend the `@extend` reference documentation}.

### Colors

SassScript color values are much more powerful than they were before.
Support was added for alpha channels,
and most of Chris Eppstein's [compass-colors](http://chriseppstein.github.com/compass-colors) plugin
was merged in, providing color-theoretic functions for modifying colors.

One of the most interesting of these functions is {Sass::Script::Functions#mix mix},
which mixes two colors together.
This provides a much better way of combining colors and creating themes
than standard color arithmetic.

#### Alpha Channels

Sass now supports colors with alpha channels,
constructed via the {Sass::Script::Functions#rgba rgba}
and {Sass::Script::Functions#hsla hsla} functions.
Alpha channels are unaffected by color arithmetic.
However, the {Sass::Script::Functions#opacify opacify}
and {Sass::Script::Functions#transparentize transparentize} functions
allow colors to be made more and less opaque, respectively.

Sass now also supports functions that return the values of the
{Sass::Script::Functions#red red},
{Sass::Script::Functions#blue blue},
{Sass::Script::Functions#green green},
and {Sass::Script::Functions#alpha alpha}
components of colors.

#### HSL Colors

Sass has many new functions for using the HSL values of colors.
For an overview of HSL colors, check out [the CSS3 Spec](http://www.w3.org/TR/css3-color/#hsl-color).
All these functions work just as well on RGB colors
as on colors constructed with the {Sass::Script::Functions#hsl hsl} function.

* The {Sass::Script::Functions#lighten lighten}
  and {Sass::Script::Functions#darken darken}
  functions adjust the lightness of a color.

* The {Sass::Script::Functions#saturate saturate}
  and {Sass::Script::Functions#desaturate desaturate}
  functions adjust the saturation of a color.

* The {Sass::Script::Functions#adjust_hue adjust-hue}
  function adjusts the hue of a color.

* The {Sass::Script::Functions#hue hue},
  {Sass::Script::Functions#saturation saturation},
  and {Sass::Script::Functions#lightness lightness}
  functions return the corresponding HSL values of the color.

* The {Sass::Script::Functions#grayscale grayscale}
  function converts a color to grayscale.

* The {Sass::Script::Functions#complement complement}
  function returns the complement of a color.

### Other New Functions

Several other new functions were added to make it easier to have
more flexible arguments to mixins and to enable deprecation
of obsolete APIs.

* {Sass::Script::Functions#type_of `type-of`} -- Returns the type of a value.
* {Sass::Script::Functions#unit `unit`} --
  Returns the units associated with a number.
* {Sass::Script::Functions#unitless `unitless`} --
  Returns whether a number has units or not.
* {Sass::Script::Functions#comparable `comparable`} --
  Returns whether two numbers can be added or compared.

### Watching for Updates
{#3-0-0-watch}

The `sass` command-line utility has a new flag: `--watch`.
`sass --watch` monitors files or directories for updated Sass files
and compiles those files to CSS automatically.
This will allow people not using Ruby or [Compass](http://compass-style.org)
to use Sass without having to manually recompile all the time.

Here's the syntax for watching a directory full of Sass files:

    sass --watch app/stylesheets:public/stylesheets

This will watch every Sass file in `app/stylesheets`.
Whenever one of them changes,
the corresponding CSS file in `public/stylesheets` will be regenerated.
Any files that import that file will be regenerated, too.

The syntax for watching individual files is the same:

    sass --watch style.sass:out.css

You can also omit the output filename if you just want it to compile to name.css.
For example:

    sass --watch style.sass

This will update `style.css` whenever `style.sass` changes.

You can list more than one file and/or directory,
and all of them will be watched:

    sass --watch foo/style:public/foo bar/style:public/bar
    sass --watch screen.sass print.sass awful-hacks.sass:ie.css
    sass --watch app/stylesheets:public/stylesheets public/stylesheets/test.sass

File and directory watching is accessible from Ruby,
using the {Sass::Plugin#watch} function.

#### Bulk Updating

Another new flag for the `sass` command-line utility is `--update`.
It checks a group of Sass files to see if their CSS needs to be updated,
and updates if so.

The syntax for `--update` is just like watch:

    sass --update app/stylesheets:public/stylesheets
    sass --update style.sass:out.css
    sass --watch screen.sass print.sass awful-hacks.sass:ie.css

In fact, `--update` work exactly the same as `--watch`,
except that it doesn't continue watching the files
after the first check.

### `sass-convert` (née `css2sass`) {#3-0-0-sass-convert}

The `sass-convert` tool, which used to be known as `css2sass`,
has been greatly improved in various ways.
It now uses a full-fledged CSS3 parser,
so it should be able to handle any valid CSS3,
as well as most hacks and proprietary syntax.

`sass-convert` can now convert between Sass and SCSS.
This is normally inferred from the filename,
but it can also be specified using the `--from` and `--to` flags.
For example:

    $ generate-sass | sass-convert --from sass --to scss | consume-scss

It's also now possible to convert a file in-place --
that is, overwrite the old file with the new file.
This is useful for converting files in the [Sass 2 syntax](#3-0-0-deprecations)
to the new Sass 3 syntax,
e.g. by doing `sass-convert --in-place --from sass2 style.sass`.

#### `--recursive`

The `--recursive` option allows `sass-convert` to convert an entire directory of files.
`--recursive` requires both the `--from` and `--to` flags to be specified.
For example:

    # Convert all .sass files in stylesheets/ to SCSS.
    # "sass2" means that these files are assumed to use the Sass 2 syntax.
    $ sass-convert --recursive --from sass2 --to scss stylesheets/

#### `--dasherize`

The `--dasherize` options converts all underscores to hyphens,
which are now allowed as part of identifiers in Sass.
Note that since underscores may still be used in place of hyphens
when referring to mixins and variables,
this won't cause any backwards-incompatibilities.

#### Convert Less to SCSS

`sass-convert` can also convert [Less](http://lesscss.org) files
to SCSS (or the indented syntax, although I anticipate less interest in that).
For example:

    # Convert all .less files in the current directory into .scss files
    sass-convert --from less --to scss --recursive .

This is done using the Less parser, so it requires that the `less` RubyGem be installed.

##### Incompatibilities

Because of the reasonably substantial differences between Sass and Less,
there are some things that can't be directly translated,
and one feature that can't be translated at all.
In the tests I've run on open-source Less stylesheets,
none of these have presented issues, but it's good to be aware of them.

First, Less doesn't distinguish fully between mixins and selector inheritance.
In Less, all classes and some other selectors may be used as mixins,
alongside more Sass-like mixins.
If a class is being used as a mixin,
it may also be used directly in the HTML,
so it's not safe to translate it into a Sass mixin.
What `sass-convert` does instead is leave the class in the stylesheet as a class,
and use {file:SASS_REFERENCE.md#extend `@extend`}
rather than {file:SASS_REFERENCE.md#including_a_mixin `@include`}
to take on the styles of that class.
Although `@extend` and mixins work quite differently,
using `@extend` here doesn't actually seem to make a difference in practice.

Another issue with Less mixins is that Less allows nested selectors
(such as `.body .button` or `.colors > .teal`) to be used
as a means of "namespacing" mixins.
Sass's `@extend` doesn't work that way,
so it does away with the namespacing and just extends the base class
(so `.colors > .teal` becomes simply `@extend .teal`).
In practice, this feature doesn't seem to be widely-used,
but `sass-convert` will print a warning and leave a comment
when it encounters it just in case.

Finally, Less has the ability to directly access variables and property values
defined in other selectors, which Sass does not support.
Whenever such an accessor is used,
`sass-convert` will print a warning
and comment it out in the SCSS output.
Like namespaced mixins, though,
this does not seem to be a widely-used feature.

### `@warn` Directive

A new directive `@warn` has been added that allows Sass libraries to emit warnings.
This can be used to issue deprecation warnings, discourage sloppy use of mixins, etc.
`@warn` takes a single argument: a SassScript expression that will be
displayed on the console along with a stylesheet trace for locating the warning.
For example:

    @mixin blue-text {
      @warn "The blue-text mixin is deprecated. Use new-blue-text instead.";
      color: #00f;
    }

Warnings may be silenced with the new `--quiet` command line option,
or the corresponding {file:SASS_REFERENCE.md#quiet-option `:quiey` Sass option}.
This option will also affect warnings printed by Sass itself.
Warnings are off by default in the Rails, Rack, and Merb production environments.

### Sass::Plugin API

{Sass::Plugin} now has a large collection of callbacks that allow users
to run code when various actions are performed.
For example:

    Sass::Plugin.on_updating_stylesheet do |template, css|
      puts "#{template} has been compiled to #{css}!"
    end

For a full list of callbacks and usage notes, see the {Sass::Plugin} documentation.

{Sass::Plugin} also has a new method,
{Sass::Plugin#force_update_stylesheets force_update_stylesheets}.
This works just like {Sass::Plugin#update_stylesheets},
except that it doesn't check modification times and doesn't use the cache;
all stylesheets are always compiled anew.

### Output Formatting

Properties with a value and *also* nested properties
are now rendered with the nested properties indented.
For example:

    margin: auto
      top: 10px
      bottom: 20px

is now compiled to:

    margin: auto;
      margin-top: 10px;
      margin-bottom: 20px;

#### `:compressed` Style

When the `:compressed` style is used,
colors will be output as the minimal possible representation.
This means whichever is smallest of the HTML4 color name
and the hex representation (shortened to the three-letter version if possible).

### Stylesheet Updating Speed

Several caching layers were added to Sass's stylesheet updater.
This means that it should run significantly faster.
This benefit will be seen by people using Sass in development mode
with Rails, Rack, and Merb,
as well as people using `sass --watch` from the command line,
and to a lesser (but still significant) extent `sass --update`.
Thanks to [thedarkone](http://github.com/thedarkone).

### Error Backtraces

Numerous bugs were fixed with the backtraces given for Sass errors,
especially when importing files and using mixins.
All imports and mixins will now show up in the Ruby backtrace,
with the proper filename and line number.

In addition, when the `sass` executable encounters an error,
it now prints the filename where the error occurs,
as well as a backtrace of Sass imports and mixins.

### Ruby 1.9 Support

* Sass and `css2sass` now produce more descriptive errors
  when given a template with invalid byte sequences for that template's encoding,
  including the line number and the offending character.

* Sass and `css2sass` now accept Unicode documents with a
  [byte-order-mark](http://en.wikipedia.org/wiki/Byte_order_mark).

### Firebug Support

A new {file:SASS_REFERENCE.md#debug_info-option `:debug_info` option}
has been added that emits line-number and filename information
to the CSS file in a browser-readable format.
This can be used with the new [FireSass Firebug extension](https://addons.mozilla.org/en-US/firefox/addon/103988)
to report the Sass filename and line number for generated CSS files.

This is also available via the `--debug-info` command-line flag.

### Minor Improvements

* If a CSS or Sass function is used that has the name of a color,
  it will now be parsed as a function rather than as a color.
  For example, `fuchsia(12)` now renders as `fuchsia(12)`
  rather than `fuchsia 12`,
  and `tealbang(12)` now renders as `tealbang(12)`
  rather than `teal bang(12)`.

* The Sass Rails and Merb plugins now use Rack middleware by default.

* Haml is now compatible with the [Rip](http://hellorip.com/) package management system.
  Thanks to [Josh Peek](http://joshpeek.com/).

* Indented-syntax `/*` comments may now include `*` on lines beyond the first.

* A {file:SASS_REFERENCE.md#read_cache-option `:read_cache`} option has been added
  to allow the Sass cache to be read from but not written to.

* Stylesheets are no longer checked during each request
  when running tests in Rails.
  This should speed up some tests significantly.

## 2.2.24

[Tagged on GitHub](http://github.com/nex3/haml/commit/2.2.24).

* Parent references -- the `&` character --
  may only be placed at the beginning of simple selector sequences in Sass 3.
  Placing them elsewhere is deprecated in 2.2.24 and will print a warning.
  For example, `foo &.bar` is allowed, but `foo .bar&` is not.

## 2.2.23

[Tagged on GitHub](http://github.com/nex3/haml/commit/2.2.23).

* Don't crash when `rake gems` is run in Rails with Sass installed.
  Thanks to [Florian Frank](http://github.com/flori).

* When raising a file-not-found error,
  add a list of load paths that were checked.

* If an import isn't found for a cached Sass file and the
  {file:SASS_REFERENCE.md#full_exception `:full_exception option`} is enabled,
  print the full exception rather than raising it.

* Fix a bug with a weird interaction with Haml, DataMapper, and Rails 3
  that caused some tag helpers to go into infinite recursion.

## 2.2.22

[Tagged on GitHub](http://github.com/nex3/haml/commit/2.2.22).

* Add a railtie so Haml and Sass will be automatically loaded in Rails 3.
  Thanks to [Daniel Neighman](http://pancakestacks.wordpress.com/).

* Make loading the gemspec not crash on read-only filesystems like Heroku's.

## 2.2.21

[Tagged on GitHub](http://github.com/nex3/haml/commit/2.2.21).

* Fix a few bugs in the git-revision-reporting in {Haml::Version#version}.
  In particular, it will still work if `git gc` has been called recently,
  or if various files are missing.

* Always use `__FILE__` when reading files within the Haml repo in the `Rakefile`.
  According to [this bug report](http://github.com/carlhuda/bundler/issues/issue/44),
  this should make Sass work better with Bundler.

## 2.2.20

[Tagged on GitHub](http://github.com/nex3/haml/commit/2.2.20).

* If the cache file for a given Sass file is corrupt
  because it doesn't have enough content,
  produce a warning and read the Sass file
  rather than letting the exception bubble up.
  This is consistent with other sorts of sassc corruption handling.

* Calls to `defined?` shouldn't interfere with Rails' autoloading
  in very old versions (1.2.x).

## 2.2.19

[Tagged on GitHub](http://github.com/nex3/haml/commit/2.2.18).

There were no changes made to Sass between versions 2.2.18 and 2.2.19.

## 2.2.18

[Tagged on GitHub](http://github.com/nex3/haml/commit/2.2.18).

* Use `Rails.env` rather than `RAILS_ENV` when running under Rails 3.0.
  Thanks to [Duncan Grazier](http://duncangrazier.com/).

* Support `:line_numbers` as an alias for {file:SASS_REFERENCE.md#line_numbers-option `:line_comments`},
  since that's what the docs have said forever.
  Similarly, support `--line-numbers` as a command-line option.

* Add a `--unix-newlines` flag to all executables
  for outputting Unix-style newlines on Windows.

* Add a {file:SASS_REFERENCE.md#unix_newlines-option `:unix_newlines` option}
  for {Sass::Plugin} for outputting Unix-style newlines on Windows.

* Fix the `--cache-location` flag, which was previously throwing errors.
  Thanks to [tav](http://tav.espians.com/).

* Allow comments at the beginning of the document to have arbitrary indentation,
  just like comments elsewhere.
  Similarly, comment parsing is a little nicer than before.

## 2.2.17

[Tagged on GitHub](http://github.com/nex3/haml/commit/2.2.16).

* When the {file:SASS_REFERENCE.md#full_exception-option `:full_exception` option}
  is false, raise the error in Ruby code rather than swallowing it
  and printing something uninformative.

* Fixed error-reporting when something goes wrong when loading Sass
  using the `sass` executable.
  This used to raise a NameError because `Sass::SyntaxError` wasn't defined.
  Now it'll raise the correct exception instead.

* Report the filename in warnings about selectors without properties.

* `nil` values for Sass options are now ignored,
  rather than raising errors.

* Fix a bug that appears when Plugin template locations
  have multiple trailing slashes.
  Thanks to [Jared Grippe](http://jaredgrippe.com/).

### Must Read!

* When `@import` is given a filename without an extension,
  the behavior of rendering a CSS `@import` if no Sass file is found
  is deprecated.
  In future versions, `@import foo` will either import the template
  or raise an error.

## 2.2.16

[Tagged on GitHub](http://github.com/nex3/haml/commit/2.2.16).

* Fixed a bug where modules containing user-defined Sass functions
  weren't made available when simply included in {Sass::Script::Functions}
  ({Sass::Script::Functions Functions} needed to be re-included in
  {Sass::Script::Functions::EvaluationContext Functions::EvaluationContext}).
  Now the module simply needs to be included in {Sass::Script::Functions}.

## 2.2.15

[Tagged on GitHub](http://github.com/nex3/haml/commit/2.2.15).

* Added {Sass::Script::Color#with} for a way of setting color channels
  that's easier than manually constructing a new color
  and is forwards-compatible with alpha-channel colors
  (to be introduced in Sass 2.4).

* Added a missing require in Sass that caused crashes
  when it was being run standalone.

## 2.2.14

[Tagged on GitHub](http://github.com/nex3/haml/commit/2.2.14).

* All Sass functions now raise explicit errors if their inputs
  are of the incorrect type.

* Allow the SassScript `rgb()` function to take percentages
  in addition to numerical values.

* Fixed a bug where SassScript strings with `#` followed by `#{}` interpolation
  didn't evaluate the interpolation.

### SassScript Ruby API

These changes only affect people defining their own Sass functions
using {Sass::Script::Functions}.

* {Sass::Script::Color#value} attribute is deprecated.
  Use {Sass::Script::Color#rgb} instead.
  The returned array is now frozen as well.

* Add an `assert_type` function that's available to {Sass::Script::Functions}.
  This is useful for typechecking the inputs to functions.

### Rack Support

Sass 2.2.14 includes Rack middleware for running Sass,
meaning that all Rack-enabled frameworks can now use Sass.
To activate this, just add

    require 'sass/plugin/rack'
    use Sass::Plugin::Rack

to your `config.ru`.
See the {Sass::Plugin::Rack} documentation for more details.

## 2.2.13

[Tagged on GitHub](http://github.com/nex3/haml/commit/2.2.13).

There were no changes made to Sass between versions 2.2.12 and 2.2.13.

## 2.2.12

[Tagged on GitHub](http://github.com/nex3/haml/commit/2.2.12).

* Fix a stupid bug introduced in 2.2.11 that broke the Sass Rails plugin.

## 2.2.11

[Tagged on GitHub](http://github.com/nex3/haml/commit/2.2.11).

* Added a note to errors on properties that could be pseudo-classes (e.g. `:focus`)
  indicating that they should be backslash-escaped.

* Automatically interpret properties that could be pseudo-classes as such
  if {file:SASS_REFERENCE.md.html#property_syntax-option `:property_syntax`}
  is set to `:new`.

* Fixed `css2sass`'s generation of pseudo-classes so that they're backslash-escaped.

* Don't crash if the Haml plugin skeleton is installed and `rake gems:install` is run.

* Don't use `RAILS_ROOT` directly.
  This no longer exists in Rails 3.0.
  Instead abstract this out as `Haml::Util.rails_root`.
  This changes makes Haml fully compatible with edge Rails as of this writing.

* Make use of a Rails callback rather than a monkeypatch to check for stylesheet updates
  in Rails 3.0+.

## 2.2.10

[Tagged on GitHub](http://github.com/nex3/haml/commit/2.2.10).

* Add support for attribute selectors with spaces around the `=`.
  For example:

      a[href = http://google.com]
        color: blue

## 2.2.9

[Tagged on GitHub](http://github.com/nex3/haml/commit/2.2.9).

There were no changes made to Sass between versions 2.2.8 and 2.2.9.

## 2.2.8

[Tagged on GitHub](http://github.com/nex3/haml/commit/2.2.8).

There were no changes made to Sass between versions 2.2.7 and 2.2.8.

## 2.2.7

[Tagged on GitHub](http://github.com/nex3/haml/commit/2.2.7).

There were no changes made to Sass between versions 2.2.6 and 2.2.7.

## 2.2.6

[Tagged on GitHub](http://github.com/nex3/haml/commit/2.2.6).

* Don't crash when the `__FILE__` constant of a Ruby file is a relative path,
  as apparently happens sometimes in TextMate
  (thanks to [Karl Varga](http://github.com/kjvarga)).

* Add "Sass" to the `--version` string for the executables.

## 2.2.5

[Tagged on GitHub](http://github.com/nex3/haml/commit/2.2.5).

There were no changes made to Sass between versions 2.2.4 and 2.2.5.

## 2.2.4

[Tagged on GitHub](http://github.com/nex3/haml/commit/2.2.4).

* Don't add `require 'rubygems'` to the top of init.rb when installed
  via `sass --rails`. This isn't necessary, and actually gets
  clobbered as soon as haml/template is loaded.

* Document the previously-undocumented {file:SASS_REFERENCE.md#line-option `:line` option},
  which allows the number of the first line of a Sass file to be set for error reporting.

## 2.2.3

[Tagged on GitHub](http://github.com/nex3/haml/commit/2.2.3).

Sass 2.2.3 prints line numbers for warnings about selectors
with no properties.

## 2.2.2

[Tagged on GitHub](http://github.com/nex3/haml/commit/2.2.2).

Sass 2.2.2 is a minor bug-fix release.
Notable changes include better parsing of mixin definitions and inclusions
and better support for Ruby 1.9.

## 2.2.1

[Tagged on GitHub](http://github.com/nex3/haml/commit/2.2.1).

Sass 2.2.1 is a minor bug-fix release.

### Must Read!

* It used to be acceptable to use `-` immediately following variable names,
  without any whitespace in between (for example, `!foo-!bar`).
  This is now deprecated, so that in the future variables with hyphens
  can be supported. Surround `-` with spaces.

## 2.2.0

[Tagged on GitHub](http://github.com/nex3/haml/commit/2.2.0).

The 2.2 release marks a significant step in the evolution of the Sass
language. The focus has been to increase the power of Sass to keep
your stylesheets maintainable by allowing new forms of abstraction to
be created within your stylesheets and the stylesheets provided by
others that you can download and import into your own. The fundamental
units of abstraction in Sass are variables and mixins. Please read
below for a list of changes:

### Must Read!

* Sass Comments (//) used to only comment out a single line. This was deprecated
  in 2.0.10 and starting in 2.2, Sass comments will comment out any lines indented
  under them. Upgrade to 2.0.10 in order to see deprecation warnings where this change
  affects you.

* Implicit Strings within SassScript are now deprecated and will be removed in 2.4.
  For example: `border= !width solid #00F` should now be written as `border: #{!width} solid #00F`
  or as `border= !width "solid" #00F`. After upgrading to 2.2, you will see deprecation warnings
  if you have sass files that use implicit strings.


### Sass Syntax Changes

#### Flexible Indentation

The indentation of Sass documents is now flexible. The first indent
that is detected will determine the indentation style for that
document. Tabs and spaces may never be mixed, but within a document,
you may choose to use tabs or a flexible number of spaces.

#### Multiline Sass Comments

Sass Comments (//) will now comment out whatever is indented beneath
them. Previously they were single line when used at the top level of a
document. Upgrading to the latest stable version will give you
deprecation warnings if you have silent comments with indentation
underneath them.

#### Mixin Arguments

Sass Mixins now accept any number of arguments. To define a mixin with
arguments, specify the arguments as a comma-delimited list of
variables like so:

    =my-mixin(!arg1, !arg2, !arg3)

As before, the definition of the mixin is indented below the mixin
declaration. The variables declared in the argument list may be used
and will be bound to the values passed to the mixin when it is
invoked.  Trailing arguments may have default values as part of the
declaration:

    =my-mixin(!arg1, !arg2 = 1px, !arg3 = blue)

In the example above, the mixin may be invoked by passing 1, 2 or 3
arguments to it. A similar syntax is used to invoke a mixin that
accepts arguments:

    div.foo
      +my-mixin(1em, 3px)

When a mixin has no required arguments, the parenthesis are optional.

The default values for mixin arguments are evaluated in the global
context at the time when the mixin is invoked, they may also reference
the previous arguments in the declaration. For example:

    !default_width = 30px
    =my-fancy-mixin(!width = !default_width, !height = !width)
      width= !width
      height= !height

    .default-box
      +my-fancy-mixin

    .square-box
      +my-fancy-mixin(50px)

    .rectangle-box
      +my-fancy-mixin(25px, 75px)

    !default_width = 10px
    .small-default-box
      +my-fancy-mixin
    

compiles to:

    .default-box {
      width: 30px;
      height: 30px; }

    .square-box {
      width: 50px;
      height: 50px; }

    .rectangle-box {
      width: 25px;
      height: 75px; }

    .small-default-box {
      width: 10px;
      height: 10px; }
    

### Sass, Interactive

The sass command line option -i now allows you to quickly and
interactively experiment with SassScript expressions. The value of the
expression you enter will be printed out after each line. Example:

    $ sass -i
    >> 5px
    5px
    >> 5px + 10px
    15px
    >> !five_pixels = 5px
    5px
    >> !five_pixels + 10px
    15px

### SassScript

The features of SassScript have been greatly enhanced with new control
directives, new fundamental data types, and variable scoping.

#### New Data Types

SassScript now has four fundamental data types:

1. Number
2. String
3. Boolean (New in 2.2)
4. Colors

#### More Flexible Numbers

Like JavaScript, SassScript numbers can now change between floating
point and integers. No explicit casting or decimal syntax is
required. When a number is emitted into a CSS file it will be rounded
to the nearest thousandth, however the internal representation
maintains much higher precision.

#### Improved Handling of Units

While Sass has long supported numbers with units, it now has a much
deeper understanding of them. The following are examples of legal
numbers in SassScript:

    0, 1000, 6%, -2px, 5pc, 20em, or 2foo.

Numbers of the same unit may always be added and subtracted. Numbers
that have units that Sass understands and finds comparable, can be
combined, taking the unit of the first number. Numbers that have
non-comparable units may not be added nor subtracted -- any attempt to
do so will cause an error. However, a unitless number takes on the
unit of the other number during a mathematical operation. For example:

    >> 3mm + 4cm
    43mm
    >> 4cm + 3mm
    4.3cm
    >> 3cm + 2in
    8.08cm
    >> 5foo + 6foo
    11foo
    >> 4% + 5px
    SyntaxError: Incompatible units: 'px' and '%'.
    >> 5 + 10px
    15px

Sass allows compound units to be stored in any intermediate form, but
will raise an error if you try to emit a compound unit into your css
file.

    >> !em_ratio = 1em / 16px
    0.063em/px
    >> !em_ratio * 32px
    2em
    >> !em_ratio * 40px
    2.5em

#### Colors

A color value can be declared using a color name, hexadecimal,
shorthand hexadecimal, the rgb function, or the hsl function. When
outputting a color into css, the color name is used, if any, otherwise
it is emitted as hexadecimal value. Examples:

    > #fff
    white
    >> white
    white
    >> #FFFFFF
    white
    >> hsl(180, 100, 100)
    white
    >> rgb(255, 255, 255)
    white
    >> #AAA
    #aaaaaa

Math on color objects is performed piecewise on the rgb
components. However, these operations rarely have meaning in the
design domain (mostly they make sense for gray-scale colors).

    >> #aaa + #123
    #bbccdd
    >> #333 * 2
    #666666

#### Booleans

Boolean objects can be created by comparison operators or via the
`true` and `false` keywords.  Booleans can be combined using the
`and`, `or`, and `not` keywords.

    >> true
    true
    >> true and false
    false
    >> 5 < 10
    true
    >> not (5 < 10)
    false
    >> not (5 < 10) or not (10 < 5)
    true
    >> 30mm == 3cm
    true
    >> 1px == 1em
    false

#### Strings

Unicode escapes are now allowed within SassScript strings.

### Control Directives

New directives provide branching and looping within a sass stylesheet
based on SassScript expressions. See the [Sass
Reference](SASS_REFERENCE.md.html#control_directives) for complete
details.

#### @for

The `@for` directive loops over a set of numbers in sequence, defining
the current number into the variable specified for each loop. The
`through` keyword means that the last iteration will include the
number, the `to` keyword means that it will stop just before that
number.

    @for !x from 1px through 5px
      .border-#{!x}
        border-width= !x

compiles to:

    .border-1px {
      border-width: 1px; }

    .border-2px {
      border-width: 2px; }

    .border-3px {
      border-width: 3px; }

    .border-4px {
      border-width: 4px; }

    .border-5px {
      border-width: 5px; }

#### @if / @else if / @else

The branching directives `@if`, `@else if`, and `@else` let you select
between several branches of sass to be emitted, based on the result of
a SassScript expression. Example:

    !type = "monster"
    p
      @if !type == "ocean"
        color: blue
      @else if !type == "matador"
        color: red
      @else if !type == "monster"
        color: green
      @else
        color: black

is compiled to:

    p {
      color: green; }

#### @while

The `@while` directive lets you iterate until a condition is
met. Example:

    !i = 6
    @while !i > 0
      .item-#{!i}
        width = 2em * !i
      !i = !i - 2

is compiled to:

    .item-6 {
      width: 12em; }

    .item-4 {
      width: 8em; }

    .item-2 {
      width: 4em; }

### Variable Scoping

The term "constant" has been renamed to "variable." Variables can be
declared at any scope (a.k.a. nesting level) and they will only be
visible to the code until the next outdent. However, if a variable is
already defined in a higher level scope, setting it will overwrite the
value stored previously.

In this code, the `!local_var` variable is scoped and hidden from
other higher level scopes or sibling scopes:

    .foo
      .bar
        !local_var = 1px
        width= !local_var
      .baz
        // this will raise an undefined variable error.
        width= !local_var
      // as will this
      width= !local_var

In this example, since the `!global_var` variable is first declared at
a higher scope, it is shared among all lower scopes:

    !global_var = 1px
    .foo
      .bar
        !global_var = 2px
        width= !global_var
      .baz
        width= !global_var
      width= !global_var

compiles to:

    .foo {
      width: 2px; }
      .foo .bar {
        width: 2px; }
      .foo .baz {
        width: 2px; }


### Interpolation

Interpolation has been added. This allows SassScript to be used to
create dynamic properties and selectors.  It also cleans up some uses
of dynamic values when dealing with compound properties. Using
interpolation, the result of a SassScript expression can be placed
anywhere:

    !x = 1
    !d = 3
    !property = "border"
    div.#{!property}
      #{!property}: #{!x + !d}px solid
      #{!property}-color: blue

is compiled to:

    div.border {
      border: 4px solid;
      border-color: blue; }

### Sass Functions

SassScript defines some useful functions that are called using the
normal CSS function syntax:

    p
      color = hsl(0, 100%, 50%)

is compiled to:

    #main {
      color: #ff0000; }

The following functions are provided: `hsl`, `percentage`, `round`,
`ceil`, `floor`, and `abs`.  You can define additional functions in
ruby.

See {Sass::Script::Functions} for more information.


### New Options

#### `:line_comments`

To aid in debugging, You may set the `:line_comments` option to
`true`. This will cause the sass engine to insert a comment before
each selector saying where that selector was defined in your sass
code.

#### `:template_location`

The {Sass::Plugin} `:template_location` option now accepts a hash of
sass paths to corresponding css paths. Please be aware that it is
possible to import sass files between these separate locations -- they
are not isolated from each other.

### Miscellaneous Features

#### `@debug` Directive

The `@debug` directive accepts a SassScript expression and emits the
value of that expression to the terminal (stderr).

Example:

    @debug 1px + 2px

During compilation the following will be printed:

    Line 1 DEBUG: 3px

#### Ruby 1.9 Support

Sass now fully supports Ruby 1.9.1. 

#### Sass Cache

By default, Sass caches compiled templates and
[partials](SASS_REFERENCE.md.html#partials).  This dramatically speeds
up re-compilation of large collections of Sass files, and works best
if the Sass templates are split up into separate files that are all
[`@import`](SASS_REFERENCE.md.html#import)ed into one large file.

Without a framework, Sass puts the cached templates in the
`.sass-cache` directory.  In Rails and Merb, they go in
`tmp/sass-cache`.  The directory can be customized with the
[`:cache_location`](#cache_location-option) option.  If you don't want
Sass to use caching at all, set the [`:cache`](#cache-option) option
to `false`.<|MERGE_RESOLUTION|>--- conflicted
+++ resolved
@@ -3,6 +3,11 @@
 * Table of contents
 {:toc}
 
+## 3.0.26 (Unreleased)
+
+* Fix a performance bug in large SCSS stylesheets with many nested selectors.
+  This should dramatically decrease compilation time of such stylesheets.
+
 ## 3.0.25
 
 [Tagged on GitHub](http://github.com/nex3/haml/commit/3.0.25).
@@ -15,12 +20,7 @@
 * Fix a bug where boolean operators (`and`, `or`, and `not`) wouldn't work at the end of a line
   in a multiline SassScript expression.
 
-<<<<<<< HEAD
 * When using `sass --update`, only update individual files when they've changed.
-=======
-* Fix a performance bug in large SCSS stylesheets with many nested selectors.
-  This should dramatically decrease compilation time of such stylesheets.
->>>>>>> 5f06cddd
 
 ## 3.0.24
 
