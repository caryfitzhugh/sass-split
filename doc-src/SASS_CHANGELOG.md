--- conflicted
+++ resolved
@@ -3,7 +3,6 @@
 * Table of contents
 {:toc}
 
-<<<<<<< HEAD
 ## 2.4.0 (Unreleased)
 
 ### Colors
@@ -95,10 +94,7 @@
   For example, `fuchsia(12)` now renders as `fuchsia(12)`
   rather than `fuchsia 12`.
 
-## 2.2.14 (Unreleased)
-=======
 ## [2.2.14](http://github.com/nex3/haml/commit/2.2.14)
->>>>>>> ffd117f1
 
 * {Sass::Script::Color#value} attribute is deprecated.
   Use {Sass::Script::Color#rgb} instead.
