# Sass Changelog

* Table of contents
{:toc}

## 2.2.11 (Unreleased)

* Added a note to errors on properties that could be pseudo-classes (e.g. `:focus`)
  indicating that they should be backslash-escaped.

* Automatically interpret properties that could be pseudo-classes as such
  if {file:SASS_REFERENCE.md.html#property_syntax-option `:property_syntax`}
  is set to `:new`.

* Fixed `css2sass`'s generation of pseudo-classes so that they're backslash-escaped.

<<<<<<< HEAD
### Edge Rails Compatibility

* Don't use `RAILS_ROOT` directly.
  This no longer exists in Rails 3.0.
  Instead abstract this out as `Haml::Util.rails_root`.
=======
* Don't crash if the Haml plugin skeleton is installed and `rake gems:install` is run.
>>>>>>> 5c838a9e

## [2.2.10](http://github.com/nex3/haml/commit/2.2.10)

* Add support for attribute selectors with spaces around the `=`.
  For example:

      a[href = http://google.com]
        color: blue

## [2.2.9](http://github.com/nex3/haml/commit/2.2.9)

There were no changes made to Sass between versions 2.2.8 and 2.2.9.

## [2.2.8](http://github.com/nex3/haml/commit/2.2.8)

There were no changes made to Sass between versions 2.2.7 and 2.2.8.

## [2.2.7](http://github.com/nex3/haml/commit/2.2.7)

There were no changes made to Sass between versions 2.2.6 and 2.2.7.

## [2.2.6](http://github.com/nex3/haml/commit/2.2.6)

* Don't crash when the `__FILE__` constant of a Ruby file is a relative path,
  as apparently happens sometimes in TextMate
  (thanks to [Karl Varga](http://github.com/kjvarga)).

* Add "Sass" to the `--version` string for the executables.

## [2.2.5](http://github.com/nex3/haml/commit/2.2.5)

There were no changes made to Sass between versions 2.2.4 and 2.2.5.

## [2.2.4](http://github.com/nex3/haml/commit/2.2.4)

* Don't add `require 'rubygems'` to the top of init.rb when installed
  via `sass --rails`. This isn't necessary, and actually gets
  clobbered as soon as haml/template is loaded.

* Document the previously-undocumented {file:SASS_REFERENCE.md#line-option `:line` option},
  which allows the number of the first line of a Sass file to be set for error reporting.

## [2.2.3](http://github.com/nex3/haml/commit/2.2.3)

Sass 2.2.3 prints line numbers for warnings about selectors
with no properties.

## [2.2.2](http://github.com/nex3/haml/commit/2.2.2)

Sass 2.2.2 is a minor bug-fix release.
Notable changes include better parsing of mixin definitions and inclusions
and better support for Ruby 1.9.

## [2.2.1](http://github.com/nex3/haml/commit/2.2.1)

Sass 2.2.1 is a minor bug-fix release.

### Must Read!

* It used to be acceptable to use `-` immediately following variable names,
  without any whitespace in between (for example, `!foo-!bar`).
  This is now deprecated, so that in the future variables with hyphens
  can be supported. Surround `-` with spaces.

## [2.2.0](http://github.com/nex3/haml/commit/2.2.0)

The 2.2 release marks a significant step in the evolution of the Sass
language. The focus has been to increase the power of Sass to keep
your stylesheets maintainable by allowing new forms of abstraction to
be created within your stylesheets and the stylesheets provided by
others that you can download and import into your own. The fundamental
units of abstraction in Sass are variables and mixins. Please read
below for a list of changes:

### Must Read!

* Sass Comments (//) used to only comment out a single line. This was deprecated
  in 2.0.10 and starting in 2.2, Sass comments will comment out any lines indented
  under them. Upgrade to 2.0.10 in order to see deprecation warnings where this change
  affects you.

* Implicit Strings within SassScript are now deprecated and will be removed in 2.4.
  For example: `border= !width solid #00F` should now be written as `border: #{!width} solid #00F`
  or as `border= !width "solid" #00F`. After upgrading to 2.2, you will see deprecation warnings
  if you have sass files that use implicit strings.


### Sass Syntax Changes

#### Flexible Indentation

The indentation of Sass documents is now flexible. The first indent
that is detected will determine the indentation style for that
document. Tabs and spaces may never be mixed, but within a document,
you may choose to use tabs or a flexible number of spaces.

#### Multiline Sass Comments

Sass Comments (//) will now comment out whatever is indented beneath
them. Previously they were single line when used at the top level of a
document. Upgrading to the latest stable version will give you
deprecation warnings if you have silent comments with indentation
underneath them.

#### Mixin Arguments

Sass Mixins now accept any number of arguments. To define a mixin with
arguments, specify the arguments as a comma-delimited list of
variables like so:

    =my-mixin(!arg1, !arg2, !arg3)

As before, the definition of the mixin is indented below the mixin
declaration. The variables declared in the argument list may be used
and will be bound to the values passed to the mixin when it is
invoked.  Trailing arguments may have default values as part of the
declaration:

    =my-mixin(!arg1, !arg2 = 1px, !arg3 = blue)

In the example above, the mixin may be invoked by passing 1, 2 or 3
arguments to it. A similar syntax is used to invoke a mixin that
accepts arguments:

    div.foo
      +my-mixin(1em, 3px)

When a mixin has no required arguments, the parenthesis are optional.

The default values for mixin arguments are evaluated in the global
context at the time when the mixin is invoked, they may also reference
the previous arguments in the declaration. For example:

    !default_width = 30px
    =my-fancy-mixin(!width = !default_width, !height = !width)
      width= !width
      height= !height

    .default-box
      +my-fancy-mixin

    .square-box
      +my-fancy-mixin(50px)

    .rectangle-box
      +my-fancy-mixin(25px, 75px)

    !default_width = 10px
    .small-default-box
      +my-fancy-mixin
    

compiles to:

    .default-box {
      width: 30px;
      height: 30px; }

    .square-box {
      width: 50px;
      height: 50px; }

    .rectangle-box {
      width: 25px;
      height: 75px; }

    .small-default-box {
      width: 10px;
      height: 10px; }
    

### Sass, Interactive

The sass command line option -i now allows you to quickly and
interactively experiment with SassScript expressions. The value of the
expression you enter will be printed out after each line. Example:

    $ sass -i
    >> 5px
    5px
    >> 5px + 10px
    15px
    >> !five_pixels = 5px
    5px
    >> !five_pixels + 10px
    15px

### SassScript

The features of SassScript have been greatly enhanced with new control
directives, new fundamental data types, and variable scoping.

#### New Data Types

SassScript now has four fundamental data types:

1. Number
2. String
3. Boolean (New in 2.2)
4. Colors

#### More Flexible Numbers

Like JavaScript, SassScript numbers can now change between floating
point and integers. No explicit casting or decimal syntax is
required. When a number is emitted into a CSS file it will be rounded
to the nearest thousandth, however the internal representation
maintains much higher precision.

#### Improved Handling of Units

While Sass has long supported numbers with units, it now has a much
deeper understanding of them. The following are examples of legal
numbers in SassScript:

    0, 1000, 6%, -2px, 5pc, 20em, or 2foo.

Numbers of the same unit may always be added and subtracted. Numbers
that have units that Sass understands and finds comparable, can be
combined, taking the unit of the first number. Numbers that have
non-comparable units may not be added nor subtracted -- any attempt to
do so will cause an error. However, a unitless number takes on the
unit of the other number during a mathematical operation. For example:

    >> 3mm + 4cm
    43mm
    >> 4cm + 3mm
    4.3cm
    >> 3cm + 2in
    8.08cm
    >> 5foo + 6foo
    11foo
    >> 4% + 5px
    SyntaxError: Incompatible units: 'px' and '%'.
    >> 5 + 10px
    15px

Sass allows compound units to be stored in any intermediate form, but
will raise an error if you try to emit a compound unit into your css
file.

    >> !em_ratio = 1em / 16px
    0.063em/px
    >> !em_ratio * 32px
    2em
    >> !em_ratio * 40px
    2.5em

#### Colors

A color value can be declared using a color name, hexadecimal,
shorthand hexadecimal, the rgb function, or the hsl function. When
outputting a color into css, the color name is used, if any, otherwise
it is emitted as hexadecimal value. Examples:

    > #fff
    white
    >> white
    white
    >> #FFFFFF
    white
    >> hsl(180, 100, 100)
    white
    >> rgb(255, 255, 255)
    white
    >> #AAA
    #aaaaaa

Math on color objects is performed piecewise on the rgb
components. However, these operations rarely have meaning in the
design domain (mostly they make sense for gray-scale colors).

    >> #aaa + #123
    #bbccdd
    >> #333 * 2
    #666666

#### Booleans

Boolean objects can be created by comparison operators or via the
`true` and `false` keywords.  Booleans can be combined using the
`and`, `or`, and `not` keywords.

    >> true
    true
    >> true and false
    false
    >> 5 < 10
    true
    >> not (5 < 10)
    false
    >> not (5 < 10) or not (10 < 5)
    true
    >> 30mm == 3cm
    true
    >> 1px == 1em
    false

#### Strings

Unicode escapes are now allowed within SassScript strings.

### Control Directives

New directives provide branching and looping within a sass stylesheet
based on SassScript expressions. See the [Sass
Reference](SASS_REFERENCE.md.html#control_directives) for complete
details.

#### @for

The `@for` directive loops over a set of numbers in sequence, defining
the current number into the variable specified for each loop. The
`through` keyword means that the last iteration will include the
number, the `to` keyword means that it will stop just before that
number.

    @for !x from 1px through 5px
      .border-#{!x}
        border-width= !x

compiles to:

    .border-1px {
      border-width: 1px; }

    .border-2px {
      border-width: 2px; }

    .border-3px {
      border-width: 3px; }

    .border-4px {
      border-width: 4px; }

    .border-5px {
      border-width: 5px; }

#### @if / @else if / @else

The branching directives `@if`, `@else if`, and `@else` let you select
between several branches of sass to be emitted, based on the result of
a SassScript expression. Example:

    !type = "monster"
    p
      @if !type == "ocean"
        color: blue
      @else if !type == "matador"
        color: red
      @else if !type == "monster"
        color: green
      @else
        color: black

is compiled to:

    p {
      color: green; }

#### @while

The `@while` directive lets you iterate until a condition is
met. Example:

    !i = 6
    @while !i > 0
      .item-#{!i}
        width = 2em * !i
      !i = !i - 2

is compiled to:

    .item-6 {
      width: 12em; }

    .item-4 {
      width: 8em; }

    .item-2 {
      width: 4em; }

### Variable Scoping

The term "constant" has been renamed to "variable." Variables can be
declared at any scope (a.k.a. nesting level) and they will only be
visible to the code until the next outdent. However, if a variable is
already defined in a higher level scope, setting it will overwrite the
value stored previously.

In this code, the `!local_var` variable is scoped and hidden from
other higher level scopes or sibling scopes:

    .foo
      .bar
        !local_var = 1px
        width= !local_var
      .baz
        // this will raise an undefined variable error.
        width= !local_var
      // as will this
      width= !local_var

In this example, since the `!global_var` variable is first declared at
a higher scope, it is shared among all lower scopes:

    !global_var = 1px
    .foo
      .bar
        !global_var = 2px
        width= !global_var
      .baz
        width= !global_var
      width= !global_var

compiles to:

    .foo {
      width: 2px; }
      .foo .bar {
        width: 2px; }
      .foo .baz {
        width: 2px; }


### Interpolation

Interpolation has been added. This allows SassScript to be used to
create dynamic properties and selectors.  It also cleans up some uses
of dynamic values when dealing with compound properties. Using
interpolation, the result of a SassScript expression can be placed
anywhere:

    !x = 1
    !d = 3
    !property = "border"
    div.#{!property}
      #{!property}: #{!x + !d}px solid
      #{!property}-color: blue

is compiled to:

    div.border {
      border: 4px solid;
      border-color: blue; }

### Sass Functions

SassScript defines some useful functions that are called using the
normal CSS function syntax:

    p
      color = hsl(0, 100%, 50%)

is compiled to:

    #main {
      color: #ff0000; }

The following functions are provided: `hsl`, `percentage`, `round`,
`ceil`, `floor`, and `abs`.  You can define additional functions in
ruby.

See {Sass::Script::Functions} for more information.


### New Options

#### `:line_comments`

To aid in debugging, You may set the `:line_comments` option to
`true`. This will cause the sass engine to insert a comment before
each selector saying where that selector was defined in your sass
code.

#### `:template_location`

The {Sass::Plugin} `:template_location` option now accepts a hash of
sass paths to corresponding css paths. Please be aware that it is
possible to import sass files between these separate locations -- they
are not isolated from each other.

### Miscellaneous Features

#### `@debug` Directive

The `@debug` directive accepts a SassScript expression and emits the
value of that expression to the terminal (stderr).

Example:

    @debug 1px + 2px

During compilation the following will be printed:

    Line 1 DEBUG: 3px

#### Ruby 1.9 Support

Sass now fully supports Ruby 1.9.1. 

#### Sass Cache

By default, Sass caches compiled templates and
[partials](SASS_REFERENCE.md.html#partials).  This dramatically speeds
up re-compilation of large collections of Sass files, and works best
if the Sass templates are split up into separate files that are all
[`@import`](SASS_REFERENCE.md.html#import)ed into one large file.

Without a framework, Sass puts the cached templates in the
`.sass-cache` directory.  In Rails and Merb, they go in
`tmp/sass-cache`.  The directory can be customized with the
[`:cache_location`](#cache_location-option) option.  If you don't want
Sass to use caching at all, set the [`:cache`](#cache-option) option
to `false`.<|MERGE_RESOLUTION|>--- conflicted
+++ resolved
@@ -14,15 +14,13 @@
 
 * Fixed `css2sass`'s generation of pseudo-classes so that they're backslash-escaped.
 
-<<<<<<< HEAD
+* Don't crash if the Haml plugin skeleton is installed and `rake gems:install` is run.
+
 ### Edge Rails Compatibility
 
 * Don't use `RAILS_ROOT` directly.
   This no longer exists in Rails 3.0.
   Instead abstract this out as `Haml::Util.rails_root`.
-=======
-* Don't crash if the Haml plugin skeleton is installed and `rake gems:install` is run.
->>>>>>> 5c838a9e
 
 ## [2.2.10](http://github.com/nex3/haml/commit/2.2.10)
 
