# Sass Changelog

* Table of contents
{:toc}

<<<<<<< HEAD
## 2.4.0 (Unreleased)

### Error Backtraces

Numerous bugs were fixed with the backtraces given for Sass errors,
especially when importing files.
All imports will now show up in the Ruby backtrace,
with the proper filename and line number.

In addition, when the `sass` executable encounters an error,
it now prints the filename where the error occurs,
as well as a backtrace of Sass imports.

### Formatting

Properties of the form

    margin: auto
      top: 10px
      bottom: 20px

That is, properties with a value and *also* nested properties,
are now rendered as such in nested output mode:

    margin: auto;
      margin-top: 10px;
      margin-bottom: 20px;

That is, with the nested properties indented in the source.

### Ruby 1.9 Support

Sass and `css2sass` now produce more descriptive errors
when given a template with invalid byte sequences for that template's encoding,
including the line number and the offending character.

### `css2sass` Error Handling

Several bug fixes and minor improvements have been made, including:

* Fixing line-number reporting for errors on the last line of templates
  that didn't have trailing newlines.

* Only displaying the text for the current line when reporting CSS parsing errors.

* Displaying the expected strings as strings rather than regular expressions
  whenever possible.
=======
## 2.2.14 (Unreleased)

### Rack Support

Sass 2.2.14 includes Rack middleware for running Sass,
meaning that all Rack-enabled frameworks can now use Sass.
To activate this, just add

    require 'sass/plugin/rack'
    use Sass::Plugin::Rack

to your `config.ru`.
See the {Sass::Plugin::Rack} documentation for more details.
>>>>>>> ebe15cb6

## [2.2.13](http://github.com/nex3/haml/commit/2.2.13)

There were no changes made to Sass between versions 2.2.12 and 2.2.13.

## [2.2.12](http://github.com/nex3/haml/commit/2.2.12)

* Fix a stupid bug introduced in 2.2.11 that broke the Sass Rails plugin.

## [2.2.11](http://github.com/nex3/haml/commit/2.2.11)

* Added a note to errors on properties that could be pseudo-classes (e.g. `:focus`)
  indicating that they should be backslash-escaped.

* Automatically interpret properties that could be pseudo-classes as such
  if {file:SASS_REFERENCE.md.html#property_syntax-option `:property_syntax`}
  is set to `:new`.

* Fixed `css2sass`'s generation of pseudo-classes so that they're backslash-escaped.

* Don't crash if the Haml plugin skeleton is installed and `rake gems:install` is run.

* Don't use `RAILS_ROOT` directly.
  This no longer exists in Rails 3.0.
  Instead abstract this out as `Haml::Util.rails_root`.
  This changes makes Haml fully compatible with edge Rails as of this writing.

* Make use of a Rails callback rather than a monkeypatch to check for stylesheet updates
  in Rails 3.0+.

## [2.2.10](http://github.com/nex3/haml/commit/2.2.10)

* Add support for attribute selectors with spaces around the `=`.
  For example:

      a[href = http://google.com]
        color: blue

## [2.2.9](http://github.com/nex3/haml/commit/2.2.9)

There were no changes made to Sass between versions 2.2.8 and 2.2.9.

## [2.2.8](http://github.com/nex3/haml/commit/2.2.8)

There were no changes made to Sass between versions 2.2.7 and 2.2.8.

## [2.2.7](http://github.com/nex3/haml/commit/2.2.7)

There were no changes made to Sass between versions 2.2.6 and 2.2.7.

## [2.2.6](http://github.com/nex3/haml/commit/2.2.6)

* Don't crash when the `__FILE__` constant of a Ruby file is a relative path,
  as apparently happens sometimes in TextMate
  (thanks to [Karl Varga](http://github.com/kjvarga)).

* Add "Sass" to the `--version` string for the executables.

## [2.2.5](http://github.com/nex3/haml/commit/2.2.5)

There were no changes made to Sass between versions 2.2.4 and 2.2.5.

## [2.2.4](http://github.com/nex3/haml/commit/2.2.4)

* Don't add `require 'rubygems'` to the top of init.rb when installed
  via `sass --rails`. This isn't necessary, and actually gets
  clobbered as soon as haml/template is loaded.

* Document the previously-undocumented {file:SASS_REFERENCE.md#line-option `:line` option},
  which allows the number of the first line of a Sass file to be set for error reporting.

## [2.2.3](http://github.com/nex3/haml/commit/2.2.3)

Sass 2.2.3 prints line numbers for warnings about selectors
with no properties.

## [2.2.2](http://github.com/nex3/haml/commit/2.2.2)

Sass 2.2.2 is a minor bug-fix release.
Notable changes include better parsing of mixin definitions and inclusions
and better support for Ruby 1.9.

## [2.2.1](http://github.com/nex3/haml/commit/2.2.1)

Sass 2.2.1 is a minor bug-fix release.

### Must Read!

* It used to be acceptable to use `-` immediately following variable names,
  without any whitespace in between (for example, `!foo-!bar`).
  This is now deprecated, so that in the future variables with hyphens
  can be supported. Surround `-` with spaces.

## [2.2.0](http://github.com/nex3/haml/commit/2.2.0)

The 2.2 release marks a significant step in the evolution of the Sass
language. The focus has been to increase the power of Sass to keep
your stylesheets maintainable by allowing new forms of abstraction to
be created within your stylesheets and the stylesheets provided by
others that you can download and import into your own. The fundamental
units of abstraction in Sass are variables and mixins. Please read
below for a list of changes:

### Must Read!

* Sass Comments (//) used to only comment out a single line. This was deprecated
  in 2.0.10 and starting in 2.2, Sass comments will comment out any lines indented
  under them. Upgrade to 2.0.10 in order to see deprecation warnings where this change
  affects you.

* Implicit Strings within SassScript are now deprecated and will be removed in 2.4.
  For example: `border= !width solid #00F` should now be written as `border: #{!width} solid #00F`
  or as `border= !width "solid" #00F`. After upgrading to 2.2, you will see deprecation warnings
  if you have sass files that use implicit strings.


### Sass Syntax Changes

#### Flexible Indentation

The indentation of Sass documents is now flexible. The first indent
that is detected will determine the indentation style for that
document. Tabs and spaces may never be mixed, but within a document,
you may choose to use tabs or a flexible number of spaces.

#### Multiline Sass Comments

Sass Comments (//) will now comment out whatever is indented beneath
them. Previously they were single line when used at the top level of a
document. Upgrading to the latest stable version will give you
deprecation warnings if you have silent comments with indentation
underneath them.

#### Mixin Arguments

Sass Mixins now accept any number of arguments. To define a mixin with
arguments, specify the arguments as a comma-delimited list of
variables like so:

    =my-mixin(!arg1, !arg2, !arg3)

As before, the definition of the mixin is indented below the mixin
declaration. The variables declared in the argument list may be used
and will be bound to the values passed to the mixin when it is
invoked.  Trailing arguments may have default values as part of the
declaration:

    =my-mixin(!arg1, !arg2 = 1px, !arg3 = blue)

In the example above, the mixin may be invoked by passing 1, 2 or 3
arguments to it. A similar syntax is used to invoke a mixin that
accepts arguments:

    div.foo
      +my-mixin(1em, 3px)

When a mixin has no required arguments, the parenthesis are optional.

The default values for mixin arguments are evaluated in the global
context at the time when the mixin is invoked, they may also reference
the previous arguments in the declaration. For example:

    !default_width = 30px
    =my-fancy-mixin(!width = !default_width, !height = !width)
      width= !width
      height= !height

    .default-box
      +my-fancy-mixin

    .square-box
      +my-fancy-mixin(50px)

    .rectangle-box
      +my-fancy-mixin(25px, 75px)

    !default_width = 10px
    .small-default-box
      +my-fancy-mixin
    

compiles to:

    .default-box {
      width: 30px;
      height: 30px; }

    .square-box {
      width: 50px;
      height: 50px; }

    .rectangle-box {
      width: 25px;
      height: 75px; }

    .small-default-box {
      width: 10px;
      height: 10px; }
    

### Sass, Interactive

The sass command line option -i now allows you to quickly and
interactively experiment with SassScript expressions. The value of the
expression you enter will be printed out after each line. Example:

    $ sass -i
    >> 5px
    5px
    >> 5px + 10px
    15px
    >> !five_pixels = 5px
    5px
    >> !five_pixels + 10px
    15px

### SassScript

The features of SassScript have been greatly enhanced with new control
directives, new fundamental data types, and variable scoping.

#### New Data Types

SassScript now has four fundamental data types:

1. Number
2. String
3. Boolean (New in 2.2)
4. Colors

#### More Flexible Numbers

Like JavaScript, SassScript numbers can now change between floating
point and integers. No explicit casting or decimal syntax is
required. When a number is emitted into a CSS file it will be rounded
to the nearest thousandth, however the internal representation
maintains much higher precision.

#### Improved Handling of Units

While Sass has long supported numbers with units, it now has a much
deeper understanding of them. The following are examples of legal
numbers in SassScript:

    0, 1000, 6%, -2px, 5pc, 20em, or 2foo.

Numbers of the same unit may always be added and subtracted. Numbers
that have units that Sass understands and finds comparable, can be
combined, taking the unit of the first number. Numbers that have
non-comparable units may not be added nor subtracted -- any attempt to
do so will cause an error. However, a unitless number takes on the
unit of the other number during a mathematical operation. For example:

    >> 3mm + 4cm
    43mm
    >> 4cm + 3mm
    4.3cm
    >> 3cm + 2in
    8.08cm
    >> 5foo + 6foo
    11foo
    >> 4% + 5px
    SyntaxError: Incompatible units: 'px' and '%'.
    >> 5 + 10px
    15px

Sass allows compound units to be stored in any intermediate form, but
will raise an error if you try to emit a compound unit into your css
file.

    >> !em_ratio = 1em / 16px
    0.063em/px
    >> !em_ratio * 32px
    2em
    >> !em_ratio * 40px
    2.5em

#### Colors

A color value can be declared using a color name, hexadecimal,
shorthand hexadecimal, the rgb function, or the hsl function. When
outputting a color into css, the color name is used, if any, otherwise
it is emitted as hexadecimal value. Examples:

    > #fff
    white
    >> white
    white
    >> #FFFFFF
    white
    >> hsl(180, 100, 100)
    white
    >> rgb(255, 255, 255)
    white
    >> #AAA
    #aaaaaa

Math on color objects is performed piecewise on the rgb
components. However, these operations rarely have meaning in the
design domain (mostly they make sense for gray-scale colors).

    >> #aaa + #123
    #bbccdd
    >> #333 * 2
    #666666

#### Booleans

Boolean objects can be created by comparison operators or via the
`true` and `false` keywords.  Booleans can be combined using the
`and`, `or`, and `not` keywords.

    >> true
    true
    >> true and false
    false
    >> 5 < 10
    true
    >> not (5 < 10)
    false
    >> not (5 < 10) or not (10 < 5)
    true
    >> 30mm == 3cm
    true
    >> 1px == 1em
    false

#### Strings

Unicode escapes are now allowed within SassScript strings.

### Control Directives

New directives provide branching and looping within a sass stylesheet
based on SassScript expressions. See the [Sass
Reference](SASS_REFERENCE.md.html#control_directives) for complete
details.

#### @for

The `@for` directive loops over a set of numbers in sequence, defining
the current number into the variable specified for each loop. The
`through` keyword means that the last iteration will include the
number, the `to` keyword means that it will stop just before that
number.

    @for !x from 1px through 5px
      .border-#{!x}
        border-width= !x

compiles to:

    .border-1px {
      border-width: 1px; }

    .border-2px {
      border-width: 2px; }

    .border-3px {
      border-width: 3px; }

    .border-4px {
      border-width: 4px; }

    .border-5px {
      border-width: 5px; }

#### @if / @else if / @else

The branching directives `@if`, `@else if`, and `@else` let you select
between several branches of sass to be emitted, based on the result of
a SassScript expression. Example:

    !type = "monster"
    p
      @if !type == "ocean"
        color: blue
      @else if !type == "matador"
        color: red
      @else if !type == "monster"
        color: green
      @else
        color: black

is compiled to:

    p {
      color: green; }

#### @while

The `@while` directive lets you iterate until a condition is
met. Example:

    !i = 6
    @while !i > 0
      .item-#{!i}
        width = 2em * !i
      !i = !i - 2

is compiled to:

    .item-6 {
      width: 12em; }

    .item-4 {
      width: 8em; }

    .item-2 {
      width: 4em; }

### Variable Scoping

The term "constant" has been renamed to "variable." Variables can be
declared at any scope (a.k.a. nesting level) and they will only be
visible to the code until the next outdent. However, if a variable is
already defined in a higher level scope, setting it will overwrite the
value stored previously.

In this code, the `!local_var` variable is scoped and hidden from
other higher level scopes or sibling scopes:

    .foo
      .bar
        !local_var = 1px
        width= !local_var
      .baz
        // this will raise an undefined variable error.
        width= !local_var
      // as will this
      width= !local_var

In this example, since the `!global_var` variable is first declared at
a higher scope, it is shared among all lower scopes:

    !global_var = 1px
    .foo
      .bar
        !global_var = 2px
        width= !global_var
      .baz
        width= !global_var
      width= !global_var

compiles to:

    .foo {
      width: 2px; }
      .foo .bar {
        width: 2px; }
      .foo .baz {
        width: 2px; }


### Interpolation

Interpolation has been added. This allows SassScript to be used to
create dynamic properties and selectors.  It also cleans up some uses
of dynamic values when dealing with compound properties. Using
interpolation, the result of a SassScript expression can be placed
anywhere:

    !x = 1
    !d = 3
    !property = "border"
    div.#{!property}
      #{!property}: #{!x + !d}px solid
      #{!property}-color: blue

is compiled to:

    div.border {
      border: 4px solid;
      border-color: blue; }

### Sass Functions

SassScript defines some useful functions that are called using the
normal CSS function syntax:

    p
      color = hsl(0, 100%, 50%)

is compiled to:

    #main {
      color: #ff0000; }

The following functions are provided: `hsl`, `percentage`, `round`,
`ceil`, `floor`, and `abs`.  You can define additional functions in
ruby.

See {Sass::Script::Functions} for more information.


### New Options

#### `:line_comments`

To aid in debugging, You may set the `:line_comments` option to
`true`. This will cause the sass engine to insert a comment before
each selector saying where that selector was defined in your sass
code.

#### `:template_location`

The {Sass::Plugin} `:template_location` option now accepts a hash of
sass paths to corresponding css paths. Please be aware that it is
possible to import sass files between these separate locations -- they
are not isolated from each other.

### Miscellaneous Features

#### `@debug` Directive

The `@debug` directive accepts a SassScript expression and emits the
value of that expression to the terminal (stderr).

Example:

    @debug 1px + 2px

During compilation the following will be printed:

    Line 1 DEBUG: 3px

#### Ruby 1.9 Support

Sass now fully supports Ruby 1.9.1. 

#### Sass Cache

By default, Sass caches compiled templates and
[partials](SASS_REFERENCE.md.html#partials).  This dramatically speeds
up re-compilation of large collections of Sass files, and works best
if the Sass templates are split up into separate files that are all
[`@import`](SASS_REFERENCE.md.html#import)ed into one large file.

Without a framework, Sass puts the cached templates in the
`.sass-cache` directory.  In Rails and Merb, they go in
`tmp/sass-cache`.  The directory can be customized with the
[`:cache_location`](#cache_location-option) option.  If you don't want
Sass to use caching at all, set the [`:cache`](#cache-option) option
to `false`.<|MERGE_RESOLUTION|>--- conflicted
+++ resolved
@@ -3,7 +3,6 @@
 * Table of contents
 {:toc}
 
-<<<<<<< HEAD
 ## 2.4.0 (Unreleased)
 
 ### Error Backtraces
@@ -51,7 +50,7 @@
 
 * Displaying the expected strings as strings rather than regular expressions
   whenever possible.
-=======
+
 ## 2.2.14 (Unreleased)
 
 ### Rack Support
@@ -65,7 +64,6 @@
 
 to your `config.ru`.
 See the {Sass::Plugin::Rack} documentation for more details.
->>>>>>> ebe15cb6
 
 ## [2.2.13](http://github.com/nex3/haml/commit/2.2.13)
 
