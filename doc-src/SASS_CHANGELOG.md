# Sass Changelog

* Table of contents
{:toc}

<<<<<<< HEAD
## 2.4.0 (Unreleased)

### Colors

SassScript color values are much more powerful than they were before.
Support was added for alpha channels,
and most of Chris Eppstein's [compass-colors](http://chriseppstein.github.com/compass-colors) plugin
was merged in, providing color-theoretic functions for modifying colors.

One of the most interesting of these functions is {Sass::Script::Functions#mix mix},
which mixes two colors together.
This provides a much better way of combining colors and creating themes
than standard color arithmetic.

#### Alpha Channels

Sass now supports colors with alpha channels,
constructed via the {Sass::Script::Functions#rgba rgba}
and {Sass::Script::Functions#hsla hsla} functions.
Alpha channels are unaffected by color arithmetic.
However, the {Sass::Script::Functions#opacify opacify}
and {Sass::Script::Functions#transparentize transparentize} functions
allow colors to be made more and less opaque, respectively.

Sass now also supports functions that return the values of the
{Sass::Script::Functions#red red},
{Sass::Script::Functions#blue blue},
{Sass::Script::Functions#green green},
and {Sass::Script::Functions#alpha alpha}
components of colors.

#### HSL Colors

Sass has many new functions for using the HSL values of colors.
For an overview of HSL colors, check out [the CSS3 Spec](http://www.w3.org/TR/css3-color/#hsl-color).
All these functions work just as well on RGB colors
as on colors constructed with the {Sass::Script::Functions#hsl hsl} function.

* The {Sass::Script::Functions#lighten lighten}
  and {Sass::Script::Functions#darken darken}
  functions adjust the lightness of a color.

* The {Sass::Script::Functions#saturate saturate}
  and {Sass::Script::Functions#desaturate desaturate}
  functions adjust the saturation of a color.

* The {Sass::Script::Functions#adjust_hue adjust-hue}
  function adjusts the hue of a color.

* The {Sass::Script::Functions#hue hue},
  {Sass::Script::Functions#saturation saturation},
  and {Sass::Script::Functions#lightness lightness}
  functions return the corresponding HSL values of the color.

* The {Sass::Script::Functions#grayscale grayscale}
  function converts a color to grayscale.

* The {Sass::Script::Functions#complement complement}
  function returns the complement of a color.

{#watch}
### Watching for Updates

The `sass` command-line utility has a new flag: `--watch`.
`sass --watch` monitors files or directories for updated Sass files
and compiles those files to CSS automatically.
This will allow people not using Ruby or [Compass](http://compass-style.org)
to use Sass without having to manually recompile all the time.

Here's the syntax for watching a directory full of Sass files:

    sass --watch app/stylesheets:public/stylesheets

This will watch every Sass file in `app/stylesheets`.
Whenever one of them changes,
the corresponding CSS file in `public/stylesheets` will be regenerated.
Any files that import that file will be regenerated, too.

The syntax for watching individual files is the same:

    sass --watch style.sass:out.css

You can also omit the output filename if you just want it to compile to name.css.
For example:

    sass --watch style.sass

This will update `style.css` whenever `style.sass` changes.

You can list more than one file and/or directory,
and all of them will be watched:

    sass --watch foo/style:public/foo bar/style:public/bar
    sass --watch screen.sass print.sass awful-hacks.sass:ie.css
    sass --watch app/stylesheets:public/stylesheets public/stylesheets/test.sass

File and directory watching is accessible from Ruby,
using the {Sass::Plugin#watch} function.

#### Bulk Updating

Another new flag for the `sass` command-line utility is `--update`.
It checks a group of Sass files to see if their CSS needs to be updated,
and updates if so.

The syntax for `--update` is just like watch:

    sass --update app/stylesheets:public/stylesheets
    sass --update style.sass:out.css
    sass --watch screen.sass print.sass awful-hacks.sass:ie.css

In fact, `--update` work exactly the same as `--watch`,
except that it doesn't continue watching the files
after the first check.

### Syntax

#### Variable and Mixin Names

SassScript variable and mixin names may now contain hyphens.
For example:

    !prettiest-color = #542FA9
    =pretty-text
      color = !prettiest-color

In order to allow frameworks like [Compass](http://compass-style.org)
to use hyphens in variable names
while maintaining backwards-compatibility,
variables and mixins using hyphens may be referred to
with underscores, and vice versa.
For example:

    !prettiest-color = #542FA9
    .pretty
      // Using an underscore instead of a hyphen works
      color = !prettiest_color

#### Single-Quoted Strings

SassScript now supports single-quoted strings.
They behave identically to double-quoted strings,
except that single quotes need to be backslash-escaped
and double quotes do not.

### Error Backtraces

Numerous bugs were fixed with the backtraces given for Sass errors,
especially when importing files and using mixins.
All imports and mixins will now show up in the Ruby backtrace,
with the proper filename and line number.

In addition, when the `sass` executable encounters an error,
it now prints the filename where the error occurs,
as well as a backtrace of Sass imports and mixins.

### Formatting

Properties of the form

    margin: auto
      top: 10px
      bottom: 20px

That is, properties with a value and *also* nested properties,
are now rendered as such in nested output mode:

    margin: auto;
      margin-top: 10px;
      margin-bottom: 20px;

That is, with the nested properties indented in the source.

### Ruby 1.9 Support

* Sass and `css2sass` now produce more descriptive errors
  when given a template with invalid byte sequences for that template's encoding,
  including the line number and the offending character.

* Sass and `css2sass` now accept Unicode documents with a
  [byte-order-mark](http://en.wikipedia.org/wiki/Byte_order_mark).

### Rack Support

The Sass Rails plugin now works using Rack middleware by default
in versions of Rails that support it (2.3 and onwards).

### Sass::Plugin Callbacks

{Sass::Plugin} now has a large collection of callbacks that allow users
to run code when various actions are performed.
For example:

    Sass::Plugin.on_updating_stylesheet do |template, css|
      puts "#{template} has been compiled to #{css}!"
    end

For a full list of callbacks and usage notes, see the {Sass::Plugin} documentation.

### `:compressed` Style

When the `:compressed` style is used,
colors will be output as the minimal possible representation.
This means whichever is smallest of the HTML4 color name
and the hex representation (shortened to the three-letter version if possible).

### `css2sass` Error Handling

Several bug fixes and minor improvements have been made, including:

* Fixing line-number reporting for errors on the last line of templates
  that didn't have trailing newlines.

* Only displaying the text for the current line when reporting CSS parsing errors.

* Displaying the expected strings as strings rather than regular expressions
  whenever possible.

### Minor Changes

* If a CSS or Sass function is used that has the name of a color,
  it will now be parsed as a function rather than as a color.
  For example, `fuchsia(12)` now renders as `fuchsia(12)`
  rather than `fuchsia 12`,
  and `tealbang(12)` now renders as `tealbang(12)`
  rather than `teal bang(12)`.
=======
## 2.2.21 (Unreleased)

* Fix a few bugs in the git-revision-reporting in {Haml::Version#version}.
  In particular, it will still work if `git gc` has been called recently,
  or if various files are missing.
>>>>>>> 0774e353

## 2.2.20

[Tagged on GitHub](http://github.com/nex3/haml/commit/2.2.20).

* If the cache file for a given Sass file is corrupt
  because it doesn't have enough content,
  produce a warning and read the Sass file
  rather than letting the exception bubble up.
  This is consistent with other sorts of sassc corruption handling.

* Calls to `defined?` shouldn't interfere with Rails' autoloading
  in very old versions (1.2.x).

## 2.2.19

[Tagged on GitHub](http://github.com/nex3/haml/commit/2.2.18).

There were no changes made to Sass between versions 2.2.18 and 2.2.19.

## 2.2.18

[Tagged on GitHub](http://github.com/nex3/haml/commit/2.2.18).

* Use `Rails.env` rather than `RAILS_ENV` when running under Rails 3.0.
  Thanks to [Duncan Grazier](http://duncangrazier.com/).

* Support `:line_numbers` as an alias for {file:SASS_REFERENCE.md#line_numbers-option `:line_comments`},
  since that's what the docs have said forever.
  Similarly, support `--line-numbers` as a command-line option.

* Add a `--unix-newlines` flag to all executables
  for outputting Unix-style newlines on Windows.

* Add a {file:SASS_REFERENCE.md#unix_newlines-option `:unix_newlines` option}
  for {Sass::Plugin} for outputting Unix-style newlines on Windows.

* Fix the `--cache-location` flag, which was previously throwing errors.
  Thanks to [tav](http://tav.espians.com/).

* Allow comments at the beginning of the document to have arbitrary indentation,
  just like comments elsewhere.
  Similarly, comment parsing is a little nicer than before.

## 2.2.17

[Tagged on GitHub](http://github.com/nex3/haml/commit/2.2.16).

* When the {file:SASS_REFERENCE.md#full_exception-option `:full_exception` option}
  is false, raise the error in Ruby code rather than swallowing it
  and printing something uninformative.

* Fixed error-reporting when something goes wrong when loading Sass
  using the `sass` executable.
  This used to raise a NameError because `Sass::SyntaxError` wasn't defined.
  Now it'll raise the correct exception instead.

* Report the filename in warnings about selectors without properties.

* `nil` values for Sass options are now ignored,
  rather than raising errors.

* Fix a bug that appears when Plugin template locations
  have multiple trailing slashes.
  Thanks to [Jared Grippe](http://jaredgrippe.com/).

### Must Read!

* When `@import` is given a filename without an extension,
  the behavior of rendering a CSS `@import` if no Sass file is found
  is deprecated.
  In future versions, `@import foo` will either import the template
  or raise an error.

## 2.2.16

[Tagged on GitHub](http://github.com/nex3/haml/commit/2.2.16).

* Fixed a bug where modules containing user-defined Sass functions
  weren't made available when simply included in {Sass::Script::Functions}
  ({Sass::Script::Functions Functions} needed to be re-included in
  {Sass::Script::Functions::EvaluationContext Functions::EvaluationContext}).
  Now the module simply needs to be included in {Sass::Script::Functions}.

## 2.2.15

[Tagged on GitHub](http://github.com/nex3/haml/commit/2.2.15).

* Added {Sass::Script::Color#with} for a way of setting color channels
  that's easier than manually constructing a new color
  and is forwards-compatible with alpha-channel colors
  (to be introduced in Sass 2.4).

* Added a missing require in Sass that caused crashes
  when it was being run standalone.

## 2.2.14

[Tagged on GitHub](http://github.com/nex3/haml/commit/2.2.14).

* All Sass functions now raise explicit errors if their inputs
  are of the incorrect type.

* Allow the SassScript `rgb()` function to take percentages
  in addition to numerical values.

* Fixed a bug where SassScript strings with `#` followed by `#{}` interpolation
  didn't evaluate the interpolation.

### SassScript Ruby API

These changes only affect people defining their own Sass functions
using {Sass::Script::Functions}.

* {Sass::Script::Color#value} attribute is deprecated.
  Use {Sass::Script::Color#rgb} instead.
  The returned array is now frozen as well.

* Add an `assert_type` function that's available to {Sass::Script::Functions}.
  This is useful for typechecking the inputs to functions.

### Rack Support

Sass 2.2.14 includes Rack middleware for running Sass,
meaning that all Rack-enabled frameworks can now use Sass.
To activate this, just add

    require 'sass/plugin/rack'
    use Sass::Plugin::Rack

to your `config.ru`.
See the {Sass::Plugin::Rack} documentation for more details.

## 2.2.13

[Tagged on GitHub](http://github.com/nex3/haml/commit/2.2.13).

There were no changes made to Sass between versions 2.2.12 and 2.2.13.

## 2.2.12

[Tagged on GitHub](http://github.com/nex3/haml/commit/2.2.12).

* Fix a stupid bug introduced in 2.2.11 that broke the Sass Rails plugin.

## 2.2.11

[Tagged on GitHub](http://github.com/nex3/haml/commit/2.2.11).

* Added a note to errors on properties that could be pseudo-classes (e.g. `:focus`)
  indicating that they should be backslash-escaped.

* Automatically interpret properties that could be pseudo-classes as such
  if {file:SASS_REFERENCE.md.html#property_syntax-option `:property_syntax`}
  is set to `:new`.

* Fixed `css2sass`'s generation of pseudo-classes so that they're backslash-escaped.

* Don't crash if the Haml plugin skeleton is installed and `rake gems:install` is run.

* Don't use `RAILS_ROOT` directly.
  This no longer exists in Rails 3.0.
  Instead abstract this out as `Haml::Util.rails_root`.
  This changes makes Haml fully compatible with edge Rails as of this writing.

* Make use of a Rails callback rather than a monkeypatch to check for stylesheet updates
  in Rails 3.0+.

## 2.2.10

[Tagged on GitHub](http://github.com/nex3/haml/commit/2.2.10).

* Add support for attribute selectors with spaces around the `=`.
  For example:

      a[href = http://google.com]
        color: blue

## 2.2.9

[Tagged on GitHub](http://github.com/nex3/haml/commit/2.2.9).

There were no changes made to Sass between versions 2.2.8 and 2.2.9.

## 2.2.8

[Tagged on GitHub](http://github.com/nex3/haml/commit/2.2.8).

There were no changes made to Sass between versions 2.2.7 and 2.2.8.

## 2.2.7

[Tagged on GitHub](http://github.com/nex3/haml/commit/2.2.7).

There were no changes made to Sass between versions 2.2.6 and 2.2.7.

## 2.2.6

[Tagged on GitHub](http://github.com/nex3/haml/commit/2.2.6).

* Don't crash when the `__FILE__` constant of a Ruby file is a relative path,
  as apparently happens sometimes in TextMate
  (thanks to [Karl Varga](http://github.com/kjvarga)).

* Add "Sass" to the `--version` string for the executables.

## 2.2.5

[Tagged on GitHub](http://github.com/nex3/haml/commit/2.2.5).

There were no changes made to Sass between versions 2.2.4 and 2.2.5.

## 2.2.4

[Tagged on GitHub](http://github.com/nex3/haml/commit/2.2.4).

* Don't add `require 'rubygems'` to the top of init.rb when installed
  via `sass --rails`. This isn't necessary, and actually gets
  clobbered as soon as haml/template is loaded.

* Document the previously-undocumented {file:SASS_REFERENCE.md#line-option `:line` option},
  which allows the number of the first line of a Sass file to be set for error reporting.

## 2.2.3

[Tagged on GitHub](http://github.com/nex3/haml/commit/2.2.3).

Sass 2.2.3 prints line numbers for warnings about selectors
with no properties.

## 2.2.2

[Tagged on GitHub](http://github.com/nex3/haml/commit/2.2.2).

Sass 2.2.2 is a minor bug-fix release.
Notable changes include better parsing of mixin definitions and inclusions
and better support for Ruby 1.9.

## 2.2.1

[Tagged on GitHub](http://github.com/nex3/haml/commit/2.2.1).

Sass 2.2.1 is a minor bug-fix release.

### Must Read!

* It used to be acceptable to use `-` immediately following variable names,
  without any whitespace in between (for example, `!foo-!bar`).
  This is now deprecated, so that in the future variables with hyphens
  can be supported. Surround `-` with spaces.

## 2.2.0

[Tagged on GitHub](http://github.com/nex3/haml/commit/2.2.0).

The 2.2 release marks a significant step in the evolution of the Sass
language. The focus has been to increase the power of Sass to keep
your stylesheets maintainable by allowing new forms of abstraction to
be created within your stylesheets and the stylesheets provided by
others that you can download and import into your own. The fundamental
units of abstraction in Sass are variables and mixins. Please read
below for a list of changes:

### Must Read!

* Sass Comments (//) used to only comment out a single line. This was deprecated
  in 2.0.10 and starting in 2.2, Sass comments will comment out any lines indented
  under them. Upgrade to 2.0.10 in order to see deprecation warnings where this change
  affects you.

* Implicit Strings within SassScript are now deprecated and will be removed in 2.4.
  For example: `border= !width solid #00F` should now be written as `border: #{!width} solid #00F`
  or as `border= !width "solid" #00F`. After upgrading to 2.2, you will see deprecation warnings
  if you have sass files that use implicit strings.


### Sass Syntax Changes

#### Flexible Indentation

The indentation of Sass documents is now flexible. The first indent
that is detected will determine the indentation style for that
document. Tabs and spaces may never be mixed, but within a document,
you may choose to use tabs or a flexible number of spaces.

#### Multiline Sass Comments

Sass Comments (//) will now comment out whatever is indented beneath
them. Previously they were single line when used at the top level of a
document. Upgrading to the latest stable version will give you
deprecation warnings if you have silent comments with indentation
underneath them.

#### Mixin Arguments

Sass Mixins now accept any number of arguments. To define a mixin with
arguments, specify the arguments as a comma-delimited list of
variables like so:

    =my-mixin(!arg1, !arg2, !arg3)

As before, the definition of the mixin is indented below the mixin
declaration. The variables declared in the argument list may be used
and will be bound to the values passed to the mixin when it is
invoked.  Trailing arguments may have default values as part of the
declaration:

    =my-mixin(!arg1, !arg2 = 1px, !arg3 = blue)

In the example above, the mixin may be invoked by passing 1, 2 or 3
arguments to it. A similar syntax is used to invoke a mixin that
accepts arguments:

    div.foo
      +my-mixin(1em, 3px)

When a mixin has no required arguments, the parenthesis are optional.

The default values for mixin arguments are evaluated in the global
context at the time when the mixin is invoked, they may also reference
the previous arguments in the declaration. For example:

    !default_width = 30px
    =my-fancy-mixin(!width = !default_width, !height = !width)
      width= !width
      height= !height

    .default-box
      +my-fancy-mixin

    .square-box
      +my-fancy-mixin(50px)

    .rectangle-box
      +my-fancy-mixin(25px, 75px)

    !default_width = 10px
    .small-default-box
      +my-fancy-mixin
    

compiles to:

    .default-box {
      width: 30px;
      height: 30px; }

    .square-box {
      width: 50px;
      height: 50px; }

    .rectangle-box {
      width: 25px;
      height: 75px; }

    .small-default-box {
      width: 10px;
      height: 10px; }
    

### Sass, Interactive

The sass command line option -i now allows you to quickly and
interactively experiment with SassScript expressions. The value of the
expression you enter will be printed out after each line. Example:

    $ sass -i
    >> 5px
    5px
    >> 5px + 10px
    15px
    >> !five_pixels = 5px
    5px
    >> !five_pixels + 10px
    15px

### SassScript

The features of SassScript have been greatly enhanced with new control
directives, new fundamental data types, and variable scoping.

#### New Data Types

SassScript now has four fundamental data types:

1. Number
2. String
3. Boolean (New in 2.2)
4. Colors

#### More Flexible Numbers

Like JavaScript, SassScript numbers can now change between floating
point and integers. No explicit casting or decimal syntax is
required. When a number is emitted into a CSS file it will be rounded
to the nearest thousandth, however the internal representation
maintains much higher precision.

#### Improved Handling of Units

While Sass has long supported numbers with units, it now has a much
deeper understanding of them. The following are examples of legal
numbers in SassScript:

    0, 1000, 6%, -2px, 5pc, 20em, or 2foo.

Numbers of the same unit may always be added and subtracted. Numbers
that have units that Sass understands and finds comparable, can be
combined, taking the unit of the first number. Numbers that have
non-comparable units may not be added nor subtracted -- any attempt to
do so will cause an error. However, a unitless number takes on the
unit of the other number during a mathematical operation. For example:

    >> 3mm + 4cm
    43mm
    >> 4cm + 3mm
    4.3cm
    >> 3cm + 2in
    8.08cm
    >> 5foo + 6foo
    11foo
    >> 4% + 5px
    SyntaxError: Incompatible units: 'px' and '%'.
    >> 5 + 10px
    15px

Sass allows compound units to be stored in any intermediate form, but
will raise an error if you try to emit a compound unit into your css
file.

    >> !em_ratio = 1em / 16px
    0.063em/px
    >> !em_ratio * 32px
    2em
    >> !em_ratio * 40px
    2.5em

#### Colors

A color value can be declared using a color name, hexadecimal,
shorthand hexadecimal, the rgb function, or the hsl function. When
outputting a color into css, the color name is used, if any, otherwise
it is emitted as hexadecimal value. Examples:

    > #fff
    white
    >> white
    white
    >> #FFFFFF
    white
    >> hsl(180, 100, 100)
    white
    >> rgb(255, 255, 255)
    white
    >> #AAA
    #aaaaaa

Math on color objects is performed piecewise on the rgb
components. However, these operations rarely have meaning in the
design domain (mostly they make sense for gray-scale colors).

    >> #aaa + #123
    #bbccdd
    >> #333 * 2
    #666666

#### Booleans

Boolean objects can be created by comparison operators or via the
`true` and `false` keywords.  Booleans can be combined using the
`and`, `or`, and `not` keywords.

    >> true
    true
    >> true and false
    false
    >> 5 < 10
    true
    >> not (5 < 10)
    false
    >> not (5 < 10) or not (10 < 5)
    true
    >> 30mm == 3cm
    true
    >> 1px == 1em
    false

#### Strings

Unicode escapes are now allowed within SassScript strings.

### Control Directives

New directives provide branching and looping within a sass stylesheet
based on SassScript expressions. See the [Sass
Reference](SASS_REFERENCE.md.html#control_directives) for complete
details.

#### @for

The `@for` directive loops over a set of numbers in sequence, defining
the current number into the variable specified for each loop. The
`through` keyword means that the last iteration will include the
number, the `to` keyword means that it will stop just before that
number.

    @for !x from 1px through 5px
      .border-#{!x}
        border-width= !x

compiles to:

    .border-1px {
      border-width: 1px; }

    .border-2px {
      border-width: 2px; }

    .border-3px {
      border-width: 3px; }

    .border-4px {
      border-width: 4px; }

    .border-5px {
      border-width: 5px; }

#### @if / @else if / @else

The branching directives `@if`, `@else if`, and `@else` let you select
between several branches of sass to be emitted, based on the result of
a SassScript expression. Example:

    !type = "monster"
    p
      @if !type == "ocean"
        color: blue
      @else if !type == "matador"
        color: red
      @else if !type == "monster"
        color: green
      @else
        color: black

is compiled to:

    p {
      color: green; }

#### @while

The `@while` directive lets you iterate until a condition is
met. Example:

    !i = 6
    @while !i > 0
      .item-#{!i}
        width = 2em * !i
      !i = !i - 2

is compiled to:

    .item-6 {
      width: 12em; }

    .item-4 {
      width: 8em; }

    .item-2 {
      width: 4em; }

### Variable Scoping

The term "constant" has been renamed to "variable." Variables can be
declared at any scope (a.k.a. nesting level) and they will only be
visible to the code until the next outdent. However, if a variable is
already defined in a higher level scope, setting it will overwrite the
value stored previously.

In this code, the `!local_var` variable is scoped and hidden from
other higher level scopes or sibling scopes:

    .foo
      .bar
        !local_var = 1px
        width= !local_var
      .baz
        // this will raise an undefined variable error.
        width= !local_var
      // as will this
      width= !local_var

In this example, since the `!global_var` variable is first declared at
a higher scope, it is shared among all lower scopes:

    !global_var = 1px
    .foo
      .bar
        !global_var = 2px
        width= !global_var
      .baz
        width= !global_var
      width= !global_var

compiles to:

    .foo {
      width: 2px; }
      .foo .bar {
        width: 2px; }
      .foo .baz {
        width: 2px; }


### Interpolation

Interpolation has been added. This allows SassScript to be used to
create dynamic properties and selectors.  It also cleans up some uses
of dynamic values when dealing with compound properties. Using
interpolation, the result of a SassScript expression can be placed
anywhere:

    !x = 1
    !d = 3
    !property = "border"
    div.#{!property}
      #{!property}: #{!x + !d}px solid
      #{!property}-color: blue

is compiled to:

    div.border {
      border: 4px solid;
      border-color: blue; }

### Sass Functions

SassScript defines some useful functions that are called using the
normal CSS function syntax:

    p
      color = hsl(0, 100%, 50%)

is compiled to:

    #main {
      color: #ff0000; }

The following functions are provided: `hsl`, `percentage`, `round`,
`ceil`, `floor`, and `abs`.  You can define additional functions in
ruby.

See {Sass::Script::Functions} for more information.


### New Options

#### `:line_comments`

To aid in debugging, You may set the `:line_comments` option to
`true`. This will cause the sass engine to insert a comment before
each selector saying where that selector was defined in your sass
code.

#### `:template_location`

The {Sass::Plugin} `:template_location` option now accepts a hash of
sass paths to corresponding css paths. Please be aware that it is
possible to import sass files between these separate locations -- they
are not isolated from each other.

### Miscellaneous Features

#### `@debug` Directive

The `@debug` directive accepts a SassScript expression and emits the
value of that expression to the terminal (stderr).

Example:

    @debug 1px + 2px

During compilation the following will be printed:

    Line 1 DEBUG: 3px

#### Ruby 1.9 Support

Sass now fully supports Ruby 1.9.1. 

#### Sass Cache

By default, Sass caches compiled templates and
[partials](SASS_REFERENCE.md.html#partials).  This dramatically speeds
up re-compilation of large collections of Sass files, and works best
if the Sass templates are split up into separate files that are all
[`@import`](SASS_REFERENCE.md.html#import)ed into one large file.

Without a framework, Sass puts the cached templates in the
`.sass-cache` directory.  In Rails and Merb, they go in
`tmp/sass-cache`.  The directory can be customized with the
[`:cache_location`](#cache_location-option) option.  If you don't want
Sass to use caching at all, set the [`:cache`](#cache-option) option
to `false`.<|MERGE_RESOLUTION|>--- conflicted
+++ resolved
@@ -3,7 +3,6 @@
 * Table of contents
 {:toc}
 
-<<<<<<< HEAD
 ## 2.4.0 (Unreleased)
 
 ### Colors
@@ -230,13 +229,12 @@
   rather than `fuchsia 12`,
   and `tealbang(12)` now renders as `tealbang(12)`
   rather than `teal bang(12)`.
-=======
+
 ## 2.2.21 (Unreleased)
 
 * Fix a few bugs in the git-revision-reporting in {Haml::Version#version}.
   In particular, it will still work if `git gc` has been called recently,
   or if various files are missing.
->>>>>>> 0774e353
 
 ## 2.2.20
 
