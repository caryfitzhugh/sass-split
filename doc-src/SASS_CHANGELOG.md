--- conflicted
+++ resolved
@@ -3,7 +3,6 @@
 * Table of contents
 {:toc}
 
-<<<<<<< HEAD
 ## 3.2.0 (Unreleased)
 
 * A mixin include can now accept a block of content ({file:SASS_REFERENCE.md#mixin-content Reference Documentation}).
@@ -49,10 +48,7 @@
   are fully disallowed.
   They were deprecated in 3.1.8.
 
-## 3.1.8 (Unreleased)
-=======
 ## 3.1.8
->>>>>>> 58ad24d5
 
 * Deprecate parent selectors followed immediately by identifiers (e.g. `&foo`).
   This should never have worked, since it violates the rule
