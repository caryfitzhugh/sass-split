--- conflicted
+++ resolved
@@ -812,7 +812,6 @@
     assert_equal %{<!DOCTYPE html>\n}, render('!!!', :format => :html5)
   end
 
-<<<<<<< HEAD
   # New attributes
 
   def test_basic_new_attributes
@@ -909,7 +908,8 @@
 
     assert_equal("<a a='b' b='c' c='d' d='e'>bar</a>\n",
       render("%a{:a => 'b',\n:b => 'c'}(c='d'\nd='e') bar"))
-=======
+  end
+
   # Encodings
 
   unless Haml::Util.ruby1_8?
@@ -959,6 +959,5 @@
 <p>bâr</p>
 <p>föö</p>
 HTML
->>>>>>> ef58f87f
   end
 end