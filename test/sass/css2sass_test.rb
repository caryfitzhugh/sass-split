require 'test/unit'
require File.dirname(__FILE__) + '/../test_helper'
require 'sass/css'

class CSS2SassTest < Test::Unit::TestCase
  def test_basic
    css = <<CSS
h1 {
  color: red;
}
CSS
    assert_equal(<<SASS, css2sass(css))
h1
  color: red
SASS
    assert_equal(<<SASS, css2sass(css, :old => true))
h1
  :color red
SASS
  end

  def test_nesting
    assert_equal(<<SASS, css2sass(<<CSS))
li
  display: none

  a
    text-decoration: none

    span
      color: yellow

    &:hover
      text-decoration: underline
SASS
li {
  display: none;
}

li a {
  text-decoration: none;
}

li a span {
  color: yellow;
}

li a:hover {
  text-decoration: underline;
}
CSS
  end

  def test_no_nesting_around_rules
    assert_equal(<<SASS, css2sass(<<CSS))
div .warning
  color: #d21a19


span .debug
  cursor: crosshair


div .debug
  cursor: default
SASS
div .warning {
  color: #d21a19; }
span .debug { 
  cursor: crosshair;}
div .debug {
  cursor: default; }
CSS
  end

  def test_comments_multiline
    css = <<CSS
/* comment */
elephant.rawr {
  rampages: excessively;
}

/* actual multiline
  comment */
span.turkey {
  isdinner: true;
}

.turducken {
  /* Sounds funny
     doesn't it */
  chimera: not_really;
}

#overhere {
  bored: sorta; /* it's for a good
  cause */
  better_than: thread_pools;
}

#one_more {
  finally: srsly;
} /* just a line here */
CSS
    sass = <<SASS
elephant.rawr
  rampages: excessively


span.turkey
  isdinner: true


.turducken
  chimera: not_really


#overhere
  bored: sorta
  better_than: thread_pools


#one_more
  finally: srsly
SASS
    assert_equal(css2sass(css), sass)
  end

  def test_fold_commas
    assert_equal(<<SASS, css2sass(<<CSS))
li
  .one, .two
    color: red
SASS
li .one {
  color: red;
}
li .two {
  color: red;
}
CSS

    assert_equal(<<SASS, css2sass(<<CSS))
.one
  color: green


.two
  color: green
  color: red


.three
  color: red
SASS
.one, .two {
  color: green;
}

.two, .three {
  color: red;
}
CSS
  end

  def test_bad_formatting
    assert_equal(<<SASS, css2sass(<<CSS))
hello
  parent: true

  there
    parent: false

  who
    hoo: false

  why
    y: true

  when
    wen: nao


down_here
  yeah: true
SASS
hello {
  parent: true;
}

hello  there {
  parent: false;
}
hello who  {
  hoo: false;
}
hello why {
   y: true;
}
hello when {
  wen:  nao;
}



down_here { yeah: true; }
CSS
  end

  def test_comments_in_selectors
    assert_equal(<<SASS, css2sass(<<CSS))
.js
  #location-navigation-form .form-submit, #business-listing-form .form-submit, #detailTabs ul, #detailsEnhanced #addTags, #locationSearchList, #moreHoods
    display: none


#navListLeft
  display: none
SASS
.js #location-navigation-form .form-submit,
.js #business-listing-form .form-submit,
.js #detailTabs ul,
/* .js #addReview, */
/* .js #addTags, */
.js #detailsEnhanced #addTags,
.js #locationSearchList,
.js #moreHoods,
#navListLeft
  { display: none; }
CSS
  end

<<<<<<< HEAD
  # Error reporting

  def test_error_reporting
    css2sass("foo")
    assert(false, "Expected exception")
  rescue Sass::SyntaxError => err
    assert_equal(1, err.sass_line)
    assert_equal('Invalid CSS after "foo": expected "{", was ""', err.message)
  end

  def test_error_reporting_in_line
    css2sass("foo\nbar }\nbaz")
    assert(false, "Expected exception")
  rescue Sass::SyntaxError => err
    assert_equal(2, err.sass_line)
    assert_equal('Invalid CSS after "bar ": expected "{", was "}"', err.message)
  end

  def test_error_truncate_after
    css2sass("#{"a" * 15}foo")
    assert(false, "Expected exception")
  rescue Sass::SyntaxError => err
    assert_equal(1, err.sass_line)
    assert_equal('Invalid CSS after "...aaaaaaaaaaaafoo": expected "{", was ""', err.message)
  end

  def test_error_truncate_was
    css2sass("foo }#{"a" * 15}")
    assert(false, "Expected exception")
  rescue Sass::SyntaxError => err
    assert_equal(1, err.sass_line)
    assert_equal('Invalid CSS after "foo ": expected "{", was "}aaaaaaaaaaaaaa..."', err.message)
  end

  # Encodings

  unless Haml::Util.ruby1_8?
    def test_encoding_error
      css2sass("foo\nbar\nb\xFEaz".force_encoding("utf-8"))
      assert(false, "Expected exception")
    rescue Sass::SyntaxError => e
      assert_equal(3, e.sass_line)
      assert_equal('Invalid UTF-8 character "\xFE"', e.message)
    end

    def test_ascii_incompatible_encoding_error
      template = "foo\nbar\nb_z".encode("utf-16le")
      template[9] = "\xFE".force_encoding("utf-16le")
      css2sass(template)
      assert(false, "Expected exception")
    rescue Sass::SyntaxError => e
      assert_equal(3, e.sass_line)
      assert_equal('Invalid UTF-16LE character "\xFE"', e.message)
    end
=======
  def test_pseudo_classes_are_escaped
    assert_equal(<<SASS, css2sass(<<CSS))
\\:focus
  a: b

  \\:foo
    bar: baz
SASS
:focus {a: b;}
:focus :foo {bar: baz;}
CSS
>>>>>>> 9e5a42a2
  end

  private

  def css2sass(string, opts={})
    Sass::CSS.new(string, opts).render
  end
end<|MERGE_RESOLUTION|>--- conflicted
+++ resolved
@@ -230,7 +230,19 @@
 CSS
   end
 
-<<<<<<< HEAD
+  def test_pseudo_classes_are_escaped
+    assert_equal(<<SASS, css2sass(<<CSS))
+\\:focus
+  a: b
+
+  \\:foo
+    bar: baz
+SASS
+:focus {a: b;}
+:focus :foo {bar: baz;}
+CSS
+  end
+
   # Error reporting
 
   def test_error_reporting
@@ -285,19 +297,6 @@
       assert_equal(3, e.sass_line)
       assert_equal('Invalid UTF-16LE character "\xFE"', e.message)
     end
-=======
-  def test_pseudo_classes_are_escaped
-    assert_equal(<<SASS, css2sass(<<CSS))
-\\:focus
-  a: b
-
-  \\:foo
-    bar: baz
-SASS
-:focus {a: b;}
-:focus :foo {bar: baz;}
-CSS
->>>>>>> 9e5a42a2
   end
 
   private
