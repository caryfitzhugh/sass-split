--- conflicted
+++ resolved
@@ -79,15 +79,12 @@
   baz: bang
 SASS
 foo \#{$bar + "baz"}.bip {
-<<<<<<< HEAD
-  baz: bang; }
+  baz: bang;
+}
 
 foo /\#{$bar + "baz"}/ .bip {
-  baz: bang; }
-=======
   baz: bang;
 }
->>>>>>> 1aa73eb5
 SCSS
   end
 
@@ -1413,14 +1410,14 @@
 SCSS
   end
 
-<<<<<<< HEAD
   def test_reference_selector
     assert_renders(<<SASS, <<SCSS)
 foo /bar|baz/ bang
   a: b
 SASS
 foo /bar|baz/ bang {
-  a: b; }
+  a: b;
+}
 SCSS
   end
 
@@ -1430,11 +1427,11 @@
   a: b
 SASS
 foo bar! baz {
-  a: b; }
-SCSS
-  end
-
-=======
+  a: b;
+}
+SCSS
+  end
+
   def test_placeholder_interoplation_conversion
     assert_renders(<<SASS, <<SCSS)
 $foo: foo
@@ -1555,8 +1552,6 @@
 SCSS
   end
 
-
->>>>>>> 1aa73eb5
   ## Regression Tests
 
   def test_empty_lists
