#!/usr/bin/env ruby
# -*- coding: utf-8 -*-
require File.dirname(__FILE__) + '/../test_helper'
require File.dirname(__FILE__) + '/test_helper'
require 'sass/engine'
require 'stringio'
require 'mock_importer'
require 'pathname'

module Sass::Script::Functions::UserFunctions
  def option(name)
    Sass::Script::String.new(@options[name.value.to_sym].to_s)
  end
end

class SassEngineTest < Test::Unit::TestCase
  FAKE_FILE_NAME = __FILE__.gsub(/rb$/,"sass")
  # A map of erroneous Sass documents to the error messages they should produce.
  # The error messages may be arrays;
  # if so, the second element should be the line number that should be reported for the error.
  # If this isn't provided, the tests will assume the line number should be the last line of the document.
  EXCEPTION_MAP = {
    "$a: 1 + " => 'Invalid CSS after "1 +": expected expression (e.g. 1px, bold), was ""',
    "$a: 1 + 2 +" => 'Invalid CSS after "1 + 2 +": expected expression (e.g. 1px, bold), was ""',
    "$a: 1 + 2 + %" => 'Invalid CSS after "1 + 2 + ": expected expression (e.g. 1px, bold), was "%"',
    "$a: foo(\"bar\"" => 'Invalid CSS after "foo("bar"": expected ")", was ""',
    "$a: 1 }" => 'Invalid CSS after "1 ": expected expression (e.g. 1px, bold), was "}"',
    "$a: 1 }foo\"" => 'Invalid CSS after "1 ": expected expression (e.g. 1px, bold), was "}foo""',
    ":" => 'Invalid property: ":".',
    ": a" => 'Invalid property: ": a".',
    "a\n  :b" => <<MSG,
Invalid property: ":b" (no value).
If ":b" should be a selector, use "\\:b" instead.
MSG
    "a\n  b:" => 'Invalid property: "b:" (no value).',
    "a\n  :b: c" => 'Invalid property: ":b: c".',
    "a\n  :b:c d" => 'Invalid property: ":b:c d".',
    "a\n  :b c;" => 'Invalid CSS after "c": expected expression (e.g. 1px, bold), was ";"',
    "a\n  b: c;" => 'Invalid CSS after "c": expected expression (e.g. 1px, bold), was ";"',
    ".foo ^bar\n  a: b" => ['Invalid CSS after ".foo ": expected selector, was "^bar"', 1],
    "a\n  @extend .foo ^bar" => 'Invalid CSS after ".foo ": expected selector, was "^bar"',
    "a\n  @extend .foo .bar" => "Can't extend .foo .bar: can't extend nested selectors",
    "a\n  @extend >" => "Can't extend >: invalid selector",
    "a\n  @extend &.foo" => "Can't extend &.foo: can't extend parent selectors",
    "a: b" => 'Properties are only allowed within rules, directives, mixin includes, or other properties.',
    ":a b" => 'Properties are only allowed within rules, directives, mixin includes, or other properties.',
    "$" => 'Invalid variable: "$".',
    "$a" => 'Invalid variable: "$a".',
    "$ a" => 'Invalid variable: "$ a".',
    "$a b" => 'Invalid variable: "$a b".',
    "$a: 1b + 2c" => "Incompatible units: 'c' and 'b'.",
    "$a: 1b < 2c" => "Incompatible units: 'c' and 'b'.",
    "$a: 1b > 2c" => "Incompatible units: 'c' and 'b'.",
    "$a: 1b <= 2c" => "Incompatible units: 'c' and 'b'.",
    "$a: 1b >= 2c" => "Incompatible units: 'c' and 'b'.",
    "a\n  b: 1b * 2c" => "2b*c isn't a valid CSS value.",
    "a\n  b: 1b % 2c" => "Cannot modulo by a number with units: 2c.",
    "$a: 2px + #ccc" => "Cannot add a number with units (2px) to a color (#cccccc).",
    "$a: #ccc + 2px" => "Cannot add a number with units (2px) to a color (#cccccc).",
    "& a\n  :b c" => ["Base-level rules cannot contain the parent-selector-referencing character '&'.", 1],
    "a\n  :b\n    c" => "Illegal nesting: Only properties may be nested beneath properties.",
    "$a: b\n  :c d\n" => "Illegal nesting: Nothing may be nested beneath variable declarations.",
    "$a: b\n  :c d\n" => "Illegal nesting: Nothing may be nested beneath variable declarations.",
    "@import templates/basic\n  foo" => "Illegal nesting: Nothing may be nested beneath import directives.",
    "foo\n  @import foo.css" => "CSS import directives may only be used at the root of a document.",
    "@if true\n  @import foo" => "Import directives may not be used within control directives or mixins.",
    "@mixin foo\n  @import foo" => "Import directives may not be used within control directives or mixins.",
    "@import foo;" => "Invalid @import: expected end of line, was \";\".",
    '$foo: "bar" "baz" !' => %Q{Invalid CSS after ""bar" "baz" ": expected expression (e.g. 1px, bold), was "!"},
    '$foo: "bar" "baz" $' => %Q{Invalid CSS after ""bar" "baz" ": expected expression (e.g. 1px, bold), was "$"}, #'
    "=foo\n  :color red\n.bar\n  +bang" => "Undefined mixin 'bang'.",
    "=foo\n  :color red\n.bar\n  +bang_bop" => "Undefined mixin 'bang_bop'.",
    "=foo\n  :color red\n.bar\n  +bang-bop" => "Undefined mixin 'bang-bop'.",
    ".bar\n  =foo\n    :color red\n" => ["Mixins may only be defined at the root of a document.", 2],
    "    a\n  b: c" => ["Indenting at the beginning of the document is illegal.", 1],
    " \n   \n\t\n  a\n  b: c" => ["Indenting at the beginning of the document is illegal.", 4],
    "a\n  b: c\n b: c" => ["Inconsistent indentation: 1 space was used for indentation, but the rest of the document was indented using 2 spaces.", 3],
    "a\n  b: c\na\n b: c" => ["Inconsistent indentation: 1 space was used for indentation, but the rest of the document was indented using 2 spaces.", 4],
    "a\n\t\tb: c\n\tb: c" => ["Inconsistent indentation: 1 tab was used for indentation, but the rest of the document was indented using 2 tabs.", 3],
    "a\n  b: c\n   b: c" => ["Inconsistent indentation: 3 spaces were used for indentation, but the rest of the document was indented using 2 spaces.", 3],
    "a\n  b: c\n  a\n   d: e" => ["Inconsistent indentation: 3 spaces were used for indentation, but the rest of the document was indented using 2 spaces.", 4],
    "a\n  b: c\na\n    d: e" => ["The line was indented 2 levels deeper than the previous line.", 4],
    "a\n  b: c\n  a\n        d: e" => ["The line was indented 3 levels deeper than the previous line.", 4],
    "a\n \tb: c" => ["Indentation can't use both tabs and spaces.", 2],
    "=a(" => 'Invalid CSS after "(": expected variable (e.g. $foo), was ""',
    "=a(b)" => 'Invalid CSS after "(": expected variable (e.g. $foo), was "b)"',
    "=a(,)" => 'Invalid CSS after "(": expected variable (e.g. $foo), was ",)"',
    "=a($)" => 'Invalid CSS after "(": expected variable (e.g. $foo), was "$)"',
    "=a($foo bar)" => 'Invalid CSS after "($foo ": expected ")", was "bar)"',
    "=foo\n  bar: baz\n+foo" => ["Properties are only allowed within rules, directives, mixin includes, or other properties.", 2],
    "a-\#{$b\n  c: d" => ['Invalid CSS after "a-#{$b": expected "}", was ""', 1],
    "=a($b: 1, $c)" => "Required argument $c must come before any optional arguments.",
    "=a($b: 1)\n  a: $b\ndiv\n  +a(1,2)" => "Mixin a takes 1 argument but 2 were passed.",
    "=a($b: 1)\n  a: $b\ndiv\n  +a(1,$c: 3)" => "Mixin a doesn't have an argument named $c",
    "=a($b)\n  a: $b\ndiv\n  +a" => "Mixin a is missing parameter $b.",
    "@function foo()\n  1 + 2" => "Functions can only contain variable declarations and control directives.",
    "@function foo()\n  foo: bar" => "Functions can only contain variable declarations and control directives.",
    "@function foo()\n  foo: bar\n  @return 3" => ["Functions can only contain variable declarations and control directives.", 2],
    "@function foo\n  @return 1" => ['Invalid CSS after "": expected "(", was ""', 1],
    "@function foo(\n  @return 1" => ['Invalid CSS after "(": expected variable (e.g. $foo), was ""', 1],
    "@function foo(b)\n  @return 1" => ['Invalid CSS after "(": expected variable (e.g. $foo), was "b)"', 1],
    "@function foo(,)\n  @return 1" => ['Invalid CSS after "(": expected variable (e.g. $foo), was ",)"', 1],
    "@function foo($)\n  @return 1" => ['Invalid CSS after "(": expected variable (e.g. $foo), was "$)"', 1],
    "@function foo()\n  @return" => 'Invalid @return: expected expression.',
    "@function foo()\n  @return 1\n    $var: val" => 'Illegal nesting: Nothing may be nested beneath return directives.',
    "foo\n  @function bar()\n    @return 1" => ['Functions may only be defined at the root of a document.', 2],
    "@function foo($a)\n  @return 1\na\n  b: foo()" => 'Function foo is missing parameter $a.',
    "@function foo()\n  @return 1\na\n  b: foo(2)" => 'Wrong number of arguments (1 for 0) for `foo\'',
    "@return 1" => '@return may only be used within a function.',
    "@if true\n  @return 1" => '@return may only be used within a function.',
    "@mixin foo\n  @return 1\n@include foo" => ['@return may only be used within a function.', 2],
    "@else\n  a\n    b: c" => ["@else must come after @if.", 1],
    "@if false\n@else foo" => "Invalid else directive '@else foo': expected 'if <expr>'.",
    "@if false\n@else if " => "Invalid else directive '@else if': expected 'if <expr>'.",
    "a\n  $b: 12\nc\n  d: $b" => 'Undefined variable: "$b".',
    "=foo\n  $b: 12\nc\n  +foo\n  d: $b" => 'Undefined variable: "$b".',
    "c\n  d: $b-foo" => 'Undefined variable: "$b-foo".',
    "c\n  d: $b_foo" => 'Undefined variable: "$b_foo".',
    '@for $a from "foo" to 1' => '"foo" is not an integer.',
    '@for $a from 1 to "2"' => '"2" is not an integer.',
    '@for $a from 1 to "foo"' => '"foo" is not an integer.',
    '@for $a from 1 to 1.232323' => '1.232 is not an integer.',
    '@for $a from 1px to 3em' => "Incompatible units: 'em' and 'px'.",
    '@if' => "Invalid if directive '@if': expected expression.",
    '@while' => "Invalid while directive '@while': expected expression.",
    '@debug' => "Invalid debug directive '@debug': expected expression.",
    %Q{@debug "a message"\n  "nested message"} => "Illegal nesting: Nothing may be nested beneath debug directives.",
    '@warn' => "Invalid warn directive '@warn': expected expression.",
    %Q{@warn "a message"\n  "nested message"} => "Illegal nesting: Nothing may be nested beneath warn directives.",
    "/* foo\n    bar\n  baz" => "Inconsistent indentation: previous line was indented by 4 spaces, but this line was indented by 2 spaces.",
    '+foo(1 + 1: 2)' => 'Invalid CSS after "(1 + 1": expected comma, was ": 2)"',
    '+foo($var: )' => 'Invalid CSS after "($var: ": expected mixin argument, was ")"',
    '+foo($var: a, $var: b)' => 'Keyword argument "$var" passed more than once',
    '+foo($var-var: a, $var_var: b)' => 'Keyword argument "$var-var" passed more than once',
    '+foo($var_var: a, $var-var: b)' => 'Keyword argument "$var_var" passed more than once',
    "a\n  b: foo(1 + 1: 2)" => 'Invalid CSS after "foo(1 + 1": expected comma, was ": 2)"',
    "a\n  b: foo($var: )" => 'Invalid CSS after "foo($var: ": expected function argument, was ")"',
    "a\n  b: foo($var: a, $var: b)" => 'Keyword argument "$var" passed more than once',
    "a\n  b: foo($var-var: a, $var_var: b)" => 'Keyword argument "$var-var" passed more than once',
    "a\n  b: foo($var_var: a, $var-var: b)" => 'Keyword argument "$var_var" passed more than once',
    "@if foo\n  @extend .bar" => ["Extend directives may only be used within rules.", 2],
    "$var: true\n@while $var\n  @extend .bar\n  $var: false" => ["Extend directives may only be used within rules.", 3],
    "@for $i from 0 to 1\n  @extend .bar" => ["Extend directives may only be used within rules.", 2],
    "@mixin foo\n  @extend .bar\n@include foo" => ["Extend directives may only be used within rules.", 2],
<<<<<<< HEAD
    "foo\n  &a\n    b: c" => ["Invalid CSS after \"&\": expected \"{\", was \"a\"\n\n\"a\" may only be used at the beginning of a selector.", 2],
    "foo\n  &1\n    b: c" => ["Invalid CSS after \"&\": expected \"{\", was \"1\"\n\n\"1\" may only be used at the beginning of a selector.", 2],
    "foo %\n  a: b" => ['Invalid CSS after "foo %": expected placeholder name, was ""', 1],
    "=foo\n  @content error" => "Invalid content directive. Trailing characters found: \"error\".",
    "=foo\n  @content\n    b: c" => "Illegal nesting: Nothing may be nested beneath @content directives.",
    "@content" => '@content may only be used within a mixin.',
    "=simple\n  .simple\n    color: red\n+simple\n  color: blue" => ['Mixin "simple" does not accept a content block.', 4],
    "=foo\n  @content\n+foo" => ["No @content passed.", 2],
=======
    "@import \"foo\" // bar" => "Invalid @import: \"\"foo\" // bar\"",
>>>>>>> 695796b8

    # Regression tests
    "a\n  b:\n    c\n    d" => ["Illegal nesting: Only properties may be nested beneath properties.", 3],
    "& foo\n  bar: baz\n  blat: bang" => ["Base-level rules cannot contain the parent-selector-referencing character '&'.", 1],
    "a\n  b: c\n& foo\n  bar: baz\n  blat: bang" => ["Base-level rules cannot contain the parent-selector-referencing character '&'.", 3],
  }

  def teardown
    clean_up_sassc
  end

  def test_basic_render
    renders_correctly "basic", { :style => :compact }
  end

  def test_empty_render
    assert_equal "", render("")
  end

  def test_multiple_calls_to_render
    sass = Sass::Engine.new("a\n  b: c")
    assert_equal sass.render, sass.render
  end

  def test_alternate_styles
    renders_correctly "expanded", { :style => :expanded }
    renders_correctly "compact", { :style => :compact }
    renders_correctly "nested", { :style => :nested }
    renders_correctly "compressed", { :style => :compressed }
  end

  def test_compile
    assert_equal "div { hello: world; }\n", Sass.compile("$who: world\ndiv\n  hello: $who", :syntax => :sass, :style => :compact)
    assert_equal "div { hello: world; }\n", Sass.compile("$who: world; div { hello: $who }", :style => :compact)
  end

  def test_compile_file
    FileUtils.mkdir_p(absolutize("tmp"))
    open(absolutize("tmp/test_compile_file.sass"), "w") {|f| f.write("$who: world\ndiv\n  hello: $who")}
    open(absolutize("tmp/test_compile_file.scss"), "w") {|f| f.write("$who: world; div { hello: $who }")}
    assert_equal "div { hello: world; }\n", Sass.compile_file(absolutize("tmp/test_compile_file.sass"), :style => :compact)
    assert_equal "div { hello: world; }\n", Sass.compile_file(absolutize("tmp/test_compile_file.scss"), :style => :compact)
  ensure
    FileUtils.rm_rf(absolutize("tmp"))
  end

  def test_compile_file_to_css_file
    FileUtils.mkdir_p(absolutize("tmp"))
    open(absolutize("tmp/test_compile_file.sass"), "w") {|f| f.write("$who: world\ndiv\n  hello: $who")}
    open(absolutize("tmp/test_compile_file.scss"), "w") {|f| f.write("$who: world; div { hello: $who }")}
    Sass.compile_file(absolutize("tmp/test_compile_file.sass"), absolutize("tmp/test_compile_file_sass.css"), :style => :compact)
    Sass.compile_file(absolutize("tmp/test_compile_file.scss"), absolutize("tmp/test_compile_file_scss.css"), :style => :compact)
    assert_equal "div { hello: world; }\n", File.read(absolutize("tmp/test_compile_file_sass.css"))
    assert_equal "div { hello: world; }\n", File.read(absolutize("tmp/test_compile_file_scss.css"))
  ensure
    FileUtils.rm_rf(absolutize("tmp"))
  end
  
  def test_flexible_tabulation
    assert_equal("p {\n  a: b; }\n  p q {\n    c: d; }\n",
                 render("p\n a: b\n q\n  c: d\n"))
    assert_equal("p {\n  a: b; }\n  p q {\n    c: d; }\n",
                 render("p\n\ta: b\n\tq\n\t\tc: d\n"))
  end
  
  EXCEPTION_MAP.each do |key, value|
    define_method("test_exception (#{key.inspect})") do
      line = 10
      begin
        silence_warnings {Sass::Engine.new(key, :filename => FAKE_FILE_NAME, :line => line).render}
      rescue Sass::SyntaxError => err
        value = [value] unless value.is_a?(Array)

        assert_equal(value.first.rstrip, err.message, "Line: #{key}")
        assert_equal(FAKE_FILE_NAME, err.sass_filename)
        assert_equal((value[1] || key.split("\n").length) + line - 1, err.sass_line, "Line: #{key}")
        assert_match(/#{Regexp.escape(FAKE_FILE_NAME)}:[0-9]+/, err.backtrace[0], "Line: #{key}")
      else
        assert(false, "Exception not raised for\n#{key}")
      end
    end
  end

  def test_exception_line
    to_render = <<SASS
rule
  :prop val
  // comment!

  :broken
SASS
    begin
      Sass::Engine.new(to_render).render
    rescue Sass::SyntaxError => err
      assert_equal(5, err.sass_line)
    else
      assert(false, "Exception not raised for '#{to_render}'!")
    end
  end

  def test_exception_location
    to_render = <<SASS
rule
  :prop val
  // comment!

  :broken
SASS
    begin
      Sass::Engine.new(to_render, :filename => FAKE_FILE_NAME, :line => (__LINE__-7)).render
    rescue Sass::SyntaxError => err
      assert_equal(FAKE_FILE_NAME, err.sass_filename)
      assert_equal((__LINE__-6), err.sass_line)
    else
      assert(false, "Exception not raised for '#{to_render}'!")
    end
  end

  def test_imported_exception
    [1, 2, 3, 4, 5].each do |i|
      begin
        Sass::Engine.new("@import bork#{i}", :load_paths => [File.dirname(__FILE__) + '/templates/']).render
      rescue Sass::SyntaxError => err
        assert_equal(2, err.sass_line)
        assert_match(/(\/|^)bork#{i}\.sass$/, err.sass_filename)

        assert_hash_has(err.sass_backtrace.first,
          :filename => err.sass_filename, :line => err.sass_line)

        assert_nil(err.sass_backtrace[1][:filename])
        assert_equal(1, err.sass_backtrace[1][:line])

        assert_match(/(\/|^)bork#{i}\.sass:2$/, err.backtrace.first)
        assert_equal("(sass):1", err.backtrace[1])
      else
        assert(false, "Exception not raised for imported template: bork#{i}")
      end
    end
  end

  def test_double_imported_exception
    [1, 2, 3, 4, 5].each do |i|
      begin
        Sass::Engine.new("@import nested_bork#{i}", :load_paths => [File.dirname(__FILE__) + '/templates/']).render
      rescue Sass::SyntaxError => err
        assert_equal(2, err.sass_line)
        assert_match(/(\/|^)bork#{i}\.sass$/, err.sass_filename)

        assert_hash_has(err.sass_backtrace.first,
          :filename => err.sass_filename, :line => err.sass_line)

        assert_match(/(\/|^)nested_bork#{i}\.sass$/, err.sass_backtrace[1][:filename])
        assert_equal(2, err.sass_backtrace[1][:line])

        assert_nil(err.sass_backtrace[2][:filename])
        assert_equal(1, err.sass_backtrace[2][:line])

        assert_match(/(\/|^)bork#{i}\.sass:2$/, err.backtrace.first)
        assert_match(/(\/|^)nested_bork#{i}\.sass:2$/, err.backtrace[1])
        assert_equal("(sass):1", err.backtrace[2])
      else
        assert(false, "Exception not raised for imported template: bork#{i}")
      end
    end
  end

  def test_selector_tracing
    actual_css = render(<<-SCSS, :syntax => :scss, :trace_selectors => true)
      @mixin mixed {
        .mixed { color: red; }
      }
      .context {
        @include mixed;
      }
    SCSS
    assert_equal(<<CSS,actual_css)
/* on line 2 of test_selector_tracing_inline.scss, in `mixed'
   from line 5 of test_selector_tracing_inline.scss */
.context .mixed {
  color: red; }
CSS
  end

  def test_mixin_exception
    render(<<SASS)
=error-mixin($a)
  color: $a * 1em * 1px

=outer-mixin($a)
  +error-mixin($a)

.error
  +outer-mixin(12)
SASS
    assert(false, "Exception not raised")
  rescue Sass::SyntaxError => err
    assert_equal(2, err.sass_line)
    assert_equal(filename_for_test, err.sass_filename)
    assert_equal("error-mixin", err.sass_mixin)

    assert_hash_has(err.sass_backtrace.first, :line => err.sass_line,
      :filename => err.sass_filename, :mixin => err.sass_mixin)
    assert_hash_has(err.sass_backtrace[1], :line => 5,
      :filename => filename_for_test, :mixin => "outer-mixin")
    assert_hash_has(err.sass_backtrace[2], :line => 8,
      :filename => filename_for_test, :mixin => nil)

    assert_equal("#{filename_for_test}:2:in `error-mixin'", err.backtrace.first)
    assert_equal("#{filename_for_test}:5:in `outer-mixin'", err.backtrace[1])
    assert_equal("#{filename_for_test}:8", err.backtrace[2])
  end

  def test_mixin_callsite_exception
    render(<<SASS)
=one-arg-mixin($a)
  color: $a

=outer-mixin($a)
  +one-arg-mixin($a, 12)

.error
  +outer-mixin(12)
SASS
    assert(false, "Exception not raised")
  rescue Sass::SyntaxError => err
    assert_hash_has(err.sass_backtrace.first, :line => 5,
      :filename => filename_for_test, :mixin => "one-arg-mixin")
    assert_hash_has(err.sass_backtrace[1], :line => 5,
      :filename => filename_for_test, :mixin => "outer-mixin")
    assert_hash_has(err.sass_backtrace[2], :line => 8,
      :filename => filename_for_test, :mixin => nil)
  end

  def test_mixin_exception_cssize
    render(<<SASS)
=parent-ref-mixin
  & foo
    a: b

=outer-mixin
  +parent-ref-mixin

+outer-mixin
SASS
    assert(false, "Exception not raised")
  rescue Sass::SyntaxError => err
    assert_hash_has(err.sass_backtrace.first, :line => 2,
      :filename => filename_for_test, :mixin => "parent-ref-mixin")
    assert_hash_has(err.sass_backtrace[1], :line => 6,
      :filename => filename_for_test, :mixin => "outer-mixin")
    assert_hash_has(err.sass_backtrace[2], :line => 8,
      :filename => filename_for_test, :mixin => nil)
  end

  def test_mixin_and_import_exception
    Sass::Engine.new("@import nested_mixin_bork", :load_paths => [File.dirname(__FILE__) + '/templates/']).render
    assert(false, "Exception not raised")
  rescue Sass::SyntaxError => err
    assert_match(/(\/|^)nested_mixin_bork\.sass$/, err.sass_backtrace.first[:filename])
    assert_hash_has(err.sass_backtrace.first, :mixin => "error-mixin", :line => 4)

    assert_match(/(\/|^)mixin_bork\.sass$/, err.sass_backtrace[1][:filename])
    assert_hash_has(err.sass_backtrace[1], :mixin => "outer-mixin", :line => 2)

    assert_match(/(\/|^)mixin_bork\.sass$/, err.sass_backtrace[2][:filename])
    assert_hash_has(err.sass_backtrace[2], :mixin => nil, :line => 5)

    assert_match(/(\/|^)nested_mixin_bork\.sass$/, err.sass_backtrace[3][:filename])
    assert_hash_has(err.sass_backtrace[3], :mixin => nil, :line => 6)

    assert_hash_has(err.sass_backtrace[4], :filename => nil, :mixin => nil, :line => 1)
  end

  def test_basic_mixin_loop_exception
    render <<SASS
@mixin foo
  @include foo
@include foo
SASS
    assert(false, "Exception not raised")
  rescue Sass::SyntaxError => err
    assert_equal("An @include loop has been found: foo includes itself", err.message)
    assert_hash_has(err.sass_backtrace[0], :mixin => "foo", :line => 2)
  end

  def test_double_mixin_loop_exception
    render <<SASS
@mixin foo
  @include bar
@mixin bar
  @include foo
@include foo
SASS
    assert(false, "Exception not raised")
  rescue Sass::SyntaxError => err
    assert_equal(<<MESSAGE.rstrip, err.message)
An @include loop has been found:
    foo includes bar
    bar includes foo
MESSAGE
    assert_hash_has(err.sass_backtrace[0], :mixin => "bar", :line => 4)
    assert_hash_has(err.sass_backtrace[1], :mixin => "foo", :line => 2)
  end

  def test_deep_mixin_loop_exception
    render <<SASS
@mixin foo
  @include bar

@mixin bar
  @include baz

@mixin baz
  @include foo

@include foo
SASS
    assert(false, "Exception not raised")
  rescue Sass::SyntaxError => err
    assert_equal(<<MESSAGE.rstrip, err.message)
An @include loop has been found:
    foo includes bar
    bar includes baz
    baz includes foo
MESSAGE
    assert_hash_has(err.sass_backtrace[0], :mixin => "baz", :line => 8)
    assert_hash_has(err.sass_backtrace[1], :mixin => "bar", :line => 5)
    assert_hash_has(err.sass_backtrace[2], :mixin => "foo", :line => 2)
  end

  def test_basic_import_loop_exception
    import = filename_for_test
    importer = MockImporter.new
    importer.add_import(import, "@import '#{import}'")

    engine = Sass::Engine.new("@import '#{import}'", :filename => import,
      :load_paths => [importer])

    assert_raise_message(Sass::SyntaxError, <<ERR.rstrip) {engine.render}
An @import loop has been found: #{import} imports itself
ERR
  end

  def test_double_import_loop_exception
    importer = MockImporter.new
    importer.add_import("foo", "@import 'bar'")
    importer.add_import("bar", "@import 'foo'")

    engine = Sass::Engine.new('@import "foo"', :filename => filename_for_test,
      :load_paths => [importer])

    assert_raise_message(Sass::SyntaxError, <<ERR.rstrip) {engine.render}
An @import loop has been found:
    #{filename_for_test} imports foo
    foo imports bar
    bar imports foo
ERR
  end

  def test_deep_import_loop_exception
    importer = MockImporter.new
    importer.add_import("foo", "@import 'bar'")
    importer.add_import("bar", "@import 'baz'")
    importer.add_import("baz", "@import 'foo'")

    engine = Sass::Engine.new('@import "foo"', :filename => filename_for_test,
      :load_paths => [importer])

    assert_raise_message(Sass::SyntaxError, <<ERR.rstrip) {engine.render}
An @import loop has been found:
    #{filename_for_test} imports foo
    foo imports bar
    bar imports baz
    baz imports foo
ERR
  end

  def test_exception_css_with_offset
    opts = {:full_exception => true, :line => 362}
    render(("a\n  b: c\n" * 10) + "d\n  e:\n" + ("f\n  g: h\n" * 10), opts)
  rescue Sass::SyntaxError => e
    assert_equal(<<CSS, Sass::SyntaxError.exception_to_css(e, opts).split("\n")[0..15].join("\n"))
/*
Syntax error: Invalid property: "e:" (no value).
        on line 383 of test_exception_css_with_offset_inline.sass

378: a
379:   b: c
380: a
381:   b: c
382: d
383:   e:
384: f
385:   g: h
386: f
387:   g: h
388: f
CSS
  else
    assert(false, "Exception not raised for test_exception_css_with_offset")
  end

  def test_exception_css_with_mixins
    opts = {:full_exception => true}
    render(<<SASS, opts)
=error-mixin($a)
  color: $a * 1em * 1px

=outer-mixin($a)
  +error-mixin($a)

.error
  +outer-mixin(12)
SASS
  rescue Sass::SyntaxError => e
    assert_equal(<<CSS, Sass::SyntaxError.exception_to_css(e, opts).split("\n")[0..13].join("\n"))
/*
Syntax error: 12em*px isn't a valid CSS value.
        on line 2 of test_exception_css_with_mixins_inline.sass, in `error-mixin'
        from line 5 of test_exception_css_with_mixins_inline.sass, in `outer-mixin'
        from line 8 of test_exception_css_with_mixins_inline.sass

1: =error-mixin($a)
2:   color: $a * 1em * 1px
3: 
4: =outer-mixin($a)
5:   +error-mixin($a)
6: 
7: .error
CSS
  else
    assert(false, "Exception not raised")
  end

  def test_cssize_exception_css
    opts = {:full_exception => true}
    render(<<SASS, opts)
.filler
  stuff: "stuff!"

a: b

.more.filler
  a: b
SASS
  rescue Sass::SyntaxError => e
    assert_equal(<<CSS, Sass::SyntaxError.exception_to_css(e, opts).split("\n")[0..11].join("\n"))
/*
Syntax error: Properties are only allowed within rules, directives, mixin includes, or other properties.
        on line 4 of test_cssize_exception_css_inline.sass

1: .filler
2:   stuff: "stuff!"
3: 
4: a: b
5: 
6: .more.filler
7:   a: b
CSS
  else
    assert(false, "Exception not raised")
  end

  def test_css_import
    assert_equal("@import url(./fonts.css);\n", render("@import \"./fonts.css\""))
  end

  def test_http_import
    assert_equal("@import url(http://fonts.googleapis.com/css?family=Droid+Sans);\n",
      render("@import \"http://fonts.googleapis.com/css?family=Droid+Sans\""))
  end

  def test_import_with_interpolation
    assert_equal(<<CSS, render(<<SASS))
@import url("http://fonts.googleapis.com/css?family=Droid+Sans");
CSS
$family: unquote("Droid+Sans")
@import url("http://fonts.googleapis.com/css?family=\#{$family}")
SASS
  end

  def test_url_import
    assert_equal("@import url(fonts.sass);\n", render("@import url(fonts.sass)"))
  end

  def test_sass_import
    sassc_file = sassc_path("importee")
    assert !File.exists?(sassc_file)
    renders_correctly "import", { :style => :compact, :load_paths => [File.dirname(__FILE__) + "/templates"] }
    assert File.exists?(sassc_file)
  end

  def test_sass_pathname_import
    sassc_file = sassc_path("importee")
    assert !File.exists?(sassc_file)
    renders_correctly("import",
      :style => :compact,
      :load_paths => [Pathname.new(File.dirname(__FILE__) + "/templates")])
    assert File.exists?(sassc_file)
  end

  def test_import_from_global_load_paths
    importer = MockImporter.new
    importer.add_import("imported", "div{color:red}")
    Sass.load_paths << importer

    assert_equal "div {\n  color: red; }\n", Sass::Engine.new('@import "imported"').render
  ensure
    Sass.load_paths.clear
  end

  def test_nonexistent_import
    assert_raise_message(Sass::SyntaxError, <<ERR.rstrip) do
File to import not found or unreadable: nonexistent.sass.
Load path: #{Dir.pwd}
ERR
      render("@import nonexistent.sass")
    end
  end

  def test_nonexistent_extensionless_import
    assert_raise_message(Sass::SyntaxError, <<ERR.rstrip) do
File to import not found or unreadable: nonexistent.
Load path: #{Dir.pwd}
ERR
      render("@import nonexistent")
    end
  end

  def test_no_cache
    assert !File.exists?(sassc_path("importee"))
    renders_correctly("import", {
        :style => :compact, :cache => false,
        :load_paths => [File.dirname(__FILE__) + "/templates"],
      })
    assert !File.exists?(sassc_path("importee"))
  end

  def test_import_in_rule
    assert_equal(<<CSS, render(<<SASS, :load_paths => [File.dirname(__FILE__) + '/templates/']))
.foo #foo {
  background-color: #bbaaff; }

.bar {
  a: b; }
  .bar #foo {
    background-color: #bbaaff; }
CSS
.foo
  @import partial

.bar
  a: b
  @import partial
SASS
  end

  def test_nested_import_with_toplevel_constructs
    Sass::Engine.new(".foo\n  @import importee", :load_paths => [File.dirname(__FILE__) + '/templates/']).render
  rescue Sass::SyntaxError => err
    assert_equal(3, err.sass_line)
    assert_match(/(\/|^)importee\.sass$/, err.sass_filename)

    assert_hash_has(err.sass_backtrace.first,
      :filename => err.sass_filename, :line => err.sass_line)

    assert_nil(err.sass_backtrace[1][:filename])
    assert_equal(2, err.sass_backtrace[1][:line])

    assert_match(/(\/|^)importee\.sass:3$/, err.backtrace.first)
    assert_equal("(sass):2", err.backtrace[1])
  else
    assert(false, "Exception not raised for importing mixins nested")
  end

  def test_units
    renders_correctly "units"
  end

  def test_default_function
    assert_equal(<<CSS, render(<<SASS))
foo {
  bar: url("foo.png"); }
CSS
foo
  bar: url("foo.png")
SASS
    assert_equal("foo {\n  bar: url(); }\n", render("foo\n  bar: url()\n"));
  end

  def test_string_minus
    assert_equal("foo {\n  bar: baz-boom-bat; }\n", render(%Q{foo\n  bar: baz-boom-bat}))
    assert_equal("foo {\n  bar: -baz-boom; }\n", render(%Q{foo\n  bar: -baz-boom}))
  end

  def test_string_div
    assert_equal("foo {\n  bar: baz/boom/bat; }\n", render(%Q{foo\n  bar: baz/boom/bat}))
    assert_equal("foo {\n  bar: /baz/boom; }\n", render(%Q{foo\n  bar: /baz/boom}))
  end

  def test_basic_multiline_selector
    assert_equal("#foo #bar,\n#baz #boom {\n  foo: bar; }\n",
                 render("#foo #bar,\n#baz #boom\n  :foo bar"))
    assert_equal("#foo #bar,\n#foo #baz {\n  foo: bar; }\n",
                 render("#foo\n  #bar,\n  #baz\n    :foo bar"))
    assert_equal("#foo,\n#bar {\n  foo: bar; }\n  #foo #baz,\n  #bar #baz {\n    foo: bar; }\n",
                 render("#foo,\n#bar\n  :foo bar\n  #baz\n    :foo bar"))
    assert_equal("#foo #bar, #baz #boom { foo: bar; }\n",
                 render("#foo #bar,\n#baz #boom\n  :foo bar", :style => :compact))
                 
    assert_equal("#foo #bar,#baz #boom{foo:bar}\n",
                 render("#foo #bar,\n#baz #boom\n  :foo bar", :style => :compressed))

    assert_equal("#foo #bar,\n#baz #boom {\n  foo: bar; }\n",
                 render("#foo #bar,,\n,#baz #boom,\n  :foo bar"))

    assert_equal("#bip #bop {\n  foo: bar; }\n",
                 render("#bip #bop,, ,\n  :foo bar"))
  end

  def test_complex_multiline_selector
    renders_correctly "multiline"
  end

  def test_colon_only
    begin
      render("a\n  b: c", :property_syntax => :old)
    rescue Sass::SyntaxError => e
      assert_equal("Illegal property syntax: can't use new syntax when :property_syntax => :old is set.",
                   e.message)
      assert_equal(2, e.sass_line)
    else
      assert(false, "SyntaxError not raised for :property_syntax => :old")
    end

    begin
      render("a\n  :b c", :property_syntax => :new)
      assert_equal(2, e.sass_line)
    rescue Sass::SyntaxError => e
      assert_equal("Illegal property syntax: can't use old syntax when :property_syntax => :new is set.",
                   e.message)
    else
      assert(false, "SyntaxError not raised for :property_syntax => :new")
    end
  end

  def test_pseudo_elements
    assert_equal(<<CSS, render(<<SASS))
::first-line {
  size: 10em; }
CSS
::first-line
  size: 10em
SASS
  end

  def test_directive
    assert_equal("@a b;\n", render("@a b"))

    assert_equal("@a {\n  b: c; }\n", render("@a\n  :b c"))
    assert_equal("@a { b: c; }\n", render("@a\n  :b c", :style => :compact))
    assert_equal("@a {\n  b: c;\n}\n", render("@a\n  :b c", :style => :expanded))
    assert_equal("@a{b:c}\n", render("@a\n  :b c", :style => :compressed))

    assert_equal("@a {\n  b: c;\n  d: e; }\n",
                 render("@a\n  :b c\n  :d e"))
    assert_equal("@a { b: c; d: e; }\n",
                 render("@a\n  :b c\n  :d e", :style => :compact))
    assert_equal("@a {\n  b: c;\n  d: e;\n}\n",
                 render("@a\n  :b c\n  :d e", :style => :expanded))
    assert_equal("@a{b:c;d:e}\n",
                 render("@a\n  :b c\n  :d e", :style => :compressed))

    assert_equal("@a {\n  #b {\n    c: d; } }\n",
                 render("@a\n  #b\n    :c d"))
    assert_equal("@a { #b { c: d; } }\n",
                 render("@a\n  #b\n    :c d", :style => :compact))
    assert_equal("@a {\n  #b {\n    c: d;\n  }\n}\n",
                 render("@a\n  #b\n    :c d", :style => :expanded))
    assert_equal("@a{#b{c:d}}\n",
                 render("@a\n  #b\n    :c d", :style => :compressed))

    assert_equal("@a {\n  #b {\n    a: b; }\n    #b #c {\n      d: e; } }\n",
                 render("@a\n  #b\n    :a b\n    #c\n      :d e"))
    assert_equal("@a { #b { a: b; }\n  #b #c { d: e; } }\n",
                 render("@a\n  #b\n    :a b\n    #c\n      :d e", :style => :compact))
    assert_equal("@a {\n  #b {\n    a: b;\n  }\n  #b #c {\n    d: e;\n  }\n}\n",
                 render("@a\n  #b\n    :a b\n    #c\n      :d e", :style => :expanded))
    assert_equal("@a{#b{a:b}#b #c{d:e}}\n",
                 render("@a\n  #b\n    :a b\n    #c\n      :d e", :style => :compressed))
                 
    assert_equal("@a {\n  #foo,\n  #bar {\n    b: c; } }\n",
                 render("@a\n  #foo, \n  #bar\n    :b c"))
    assert_equal("@a { #foo, #bar { b: c; } }\n",
                 render("@a\n  #foo, \n  #bar\n    :b c", :style => :compact))
    assert_equal("@a {\n  #foo,\n  #bar {\n    b: c;\n  }\n}\n",
                 render("@a\n  #foo, \n  #bar\n    :b c", :style => :expanded))
    assert_equal("@a{#foo,#bar{b:c}}\n",
                 render("@a\n  #foo, \n  #bar\n    :b c", :style => :compressed))

    to_render = <<END
@a
  :b c
  #d
    :e f
  :g h
END
    rendered = <<END
@a { b: c;
  #d { e: f; }
  g: h; }
END
    assert_equal(rendered, render(to_render, :style => :compact))
    
    assert_equal("@a{b:c;#d{e:f}g:h}\n", render(to_render, :style => :compressed))
  end

  def test_property_hacks
    assert_equal(<<CSS, render(<<SASS))
foo {
  _name: val;
  *name: val;
  #name: val;
  .name: val;
  name/**/: val;
  name/*\\**/: val;
  name: val; }
CSS
foo
  _name: val
  *name: val
  #name: val
  .name: val
  name/**/: val
  name/*\\**/: val
  name: val
SASS
  end

  def test_properties_with_space_after_colon
    assert_equal <<CSS, render(<<SASS)
foo {
  bar: baz;
  bizz: bap; }
CSS
foo
  bar : baz
  bizz	: bap
SASS
  end

  def test_line_annotations
    assert_equal(<<CSS, render(<<SASS, :line_comments => true, :style => :compact))
/* line 2, test_line_annotations_inline.sass */
foo bar { foo: bar; }
/* line 5, test_line_annotations_inline.sass */
foo baz { blip: blop; }

/* line 9, test_line_annotations_inline.sass */
floodle { flop: blop; }

/* line 18, test_line_annotations_inline.sass */
bup { mix: on; }
/* line 15, test_line_annotations_inline.sass */
bup mixin { moop: mup; }

/* line 22, test_line_annotations_inline.sass */
bip hop, skip hop { a: b; }
CSS
foo
  bar
    foo: bar

  baz
    blip: blop


floodle

  flop: blop

=mxn
  mix: on
  mixin
    moop: mup

bup
  +mxn

bip, skip
  hop
    a: b
SASS
  end

  def test_line_annotations_with_filename
    renders_correctly "line_numbers", :line_comments => true, :load_paths => [File.dirname(__FILE__) + "/templates"]
  end

  def test_debug_info
    esc_file_name = Sass::SCSS::RX.escape_ident(Sass::Util.scope("test_debug_info_inline.sass"))

    assert_equal(<<CSS, render(<<SASS, :debug_info => true, :style => :compact))
@media -sass-debug-info{filename{font-family:file\\:\\/\\/#{esc_file_name}}line{font-family:\\000032}}
foo bar { foo: bar; }
@media -sass-debug-info{filename{font-family:file\\:\\/\\/#{esc_file_name}}line{font-family:\\000035}}
foo baz { blip: blop; }

@media -sass-debug-info{filename{font-family:file\\:\\/\\/#{esc_file_name}}line{font-family:\\000039}}
floodle { flop: blop; }

@media -sass-debug-info{filename{font-family:file\\:\\/\\/#{esc_file_name}}line{font-family:\\0000318}}
bup { mix: on; }
@media -sass-debug-info{filename{font-family:file\\:\\/\\/#{esc_file_name}}line{font-family:\\0000315}}
bup mixin { moop: mup; }

@media -sass-debug-info{filename{font-family:file\\:\\/\\/#{esc_file_name}}line{font-family:\\0000322}}
bip hop, skip hop { a: b; }
CSS
foo
  bar
    foo: bar

  baz
    blip: blop


floodle

  flop: blop

=mxn
  mix: on
  mixin
    moop: mup

bup
  +mxn

bip, skip
  hop
    a: b
SASS
  end

  def test_debug_info_without_filename
    assert_equal(<<CSS, Sass::Engine.new(<<SASS, :debug_info => true).render)
@media -sass-debug-info{filename{font-family:}line{font-family:\\000031}}
foo {
  a: b; }
CSS
foo
  a: b
SASS
  end

  def test_debug_info_with_compressed
    assert_equal(<<CSS, render(<<SASS, :debug_info => true, :style => :compressed))
foo{a:b}
CSS
foo
  a: b
SASS
  end

  def test_debug_info_with_line_annotations
    esc_file_name = Sass::SCSS::RX.escape_ident(Sass::Util.scope("test_debug_info_with_line_annotations_inline.sass"))

    assert_equal(<<CSS, render(<<SASS, :debug_info => true, :line_comments => true))
@media -sass-debug-info{filename{font-family:file\\:\\/\\/#{esc_file_name}}line{font-family:\\000031}}
foo {
  a: b; }
CSS
foo
  a: b
SASS
  end

  def test_debug_info_in_keyframes
    assert_equal(<<CSS, render(<<SASS, :debug_info => true))
@-webkit-keyframes warm {
  from {
    color: black; }

  to {
    color: red; } }
CSS
@-webkit-keyframes warm
  from
    color: black
  to
    color: red
SASS
  end

  def test_empty_first_line
    assert_equal("#a {\n  b: c; }\n", render("#a\n\n  b: c"))
  end

  def test_escaped_rule
    assert_equal(":focus {\n  a: b; }\n", render("\\:focus\n  a: b"))
    assert_equal("a {\n  b: c; }\n  a :focus {\n    d: e; }\n", render("\\a\n  b: c\n  \\:focus\n    d: e"))
  end

  def test_cr_newline
    assert_equal("foo {\n  a: b;\n  c: d;\n  e: f; }\n", render("foo\r  a: b\r\n  c: d\n\r  e: f"))
  end

  def test_property_with_content_and_nested_props
    assert_equal(<<CSS, render(<<SASS))
foo {
  a: b;
    a-c: d;
      a-c-e: f; }
CSS
foo
  a: b
    c: d
      e: f
SASS

    assert_equal(<<CSS, render(<<SASS))
foo {
  a: b;
    a-c-e: f; }
CSS
foo
  a: b
    c:
      e: f
SASS
  end

  def test_guarded_assign
    assert_equal("foo {\n  a: b; }\n", render(%Q{$foo: b\n$foo: c !default\nfoo\n  a: $foo}))
    assert_equal("foo {\n  a: b; }\n", render(%Q{$foo: b !default\nfoo\n  a: $foo}))
  end
  
  def test_mixins
    renders_correctly "mixins", { :style => :expanded }
  end

  def test_directive_style_mixins
    assert_equal <<CSS, render(<<SASS)
bar {
  prop: baz; }
CSS
@mixin foo($arg)
  prop: $arg

bar
  @include foo(baz)
SASS
  end

  def test_mixins_dont_interfere_with_sibling_combinator
    assert_equal("foo + bar {\n  a: b; }\nfoo + baz {\n  c: d; }\n",
                 render("foo\n  +\n    bar\n      a: b\n    baz\n      c: d"))
  end

  def test_mixin_args
    assert_equal("blat {\n  baz: hi; }\n", render(<<SASS))
=foo($bar)
  baz: $bar
blat
  +foo(hi)
SASS
    assert_equal("blat {\n  baz: 3; }\n", render(<<SASS))
=foo($a, $b)
  baz: $a + $b
blat
  +foo(1, 2)
SASS
    assert_equal("blat {\n  baz: 4;\n  baz: 3;\n  baz: 5;\n  bang: 3; }\n", render(<<SASS))
=foo($c: (6 + 4) / 2)
  baz: $c
$c: 3
blat
  +foo($c + 1)
  +foo(($c + 3)/2)
  +foo
  bang: $c
SASS
  end

  def test_default_values_for_mixin_arguments
    assert_equal("white {\n  color: white; }\n\nblack {\n  color: black; }\n", render(<<SASS))
=foo($a: #FFF)
  :color $a
white
  +foo
black
  +foo(#000)
SASS
    assert_equal(<<CSS, render(<<SASS))
one {
  color: white;
  padding: 1px;
  margin: 4px; }

two {
  color: white;
  padding: 2px;
  margin: 5px; }

three {
  color: white;
  padding: 2px;
  margin: 3px; }
CSS
$a: 5px
=foo($a, $b: 1px, $c: 3px + $b)
  :color $a
  :padding $b
  :margin $c
one
  +foo(#fff)
two
  +foo(#fff, 2px)
three
  +foo(#fff, 2px, 3px)
SASS
  end

  def test_hyphen_underscore_insensitive_mixins
    assert_equal(<<CSS, render(<<SASS))
a {
  b: 12;
  c: foo; }
CSS
=mixin-hyphen
  b: 12

=mixin_under
  c: foo

a
  +mixin_hyphen
  +mixin-under
SASS
  end

  def test_css_identifier_mixin
    assert_equal(<<CSS, render(<<SASS))
a {
  foo: 12; }
CSS
=\\{foo\\(12\\)($a)
  foo: $a

a
  +\\{foo\\(12\\)(12)
SASS
  end

  def test_basic_function
    assert_equal(<<CSS, render(<<SASS))
bar {
  a: 3; }
CSS
@function foo()
  @return 1 + 2

bar
  a: foo()
SASS
  end

  def test_function_args
    assert_equal(<<CSS, render(<<SASS))
bar {
  a: 3; }
CSS
@function plus($var1, $var2)
  @return $var1 + $var2

bar
  a: plus(1, 2)
SASS
  end

  def test_function_arg_default
    assert_equal(<<CSS, render(<<SASS))
bar {
  a: 3; }
CSS
@function plus($var1, $var2: 2)
  @return $var1 + $var2

bar
  a: plus(1)
SASS
  end

  def test_function_arg_keyword
    assert_equal(<<CSS, render(<<SASS))
bar {
  a: 1bar; }
CSS
@function plus($var1: 1, $var2: 2)
  @return $var1 + $var2

bar
  a: plus($var2: bar)
SASS
  end

  def test_function_with_if
    assert_equal(<<CSS, render(<<SASS))
bar {
  a: foo;
  b: bar; }
CSS
@function my-if($cond, $val1, $val2)
  @if $cond
    @return $val1
  @else
    @return $val2

bar
  a: my-if(true, foo, bar)
  b: my-if(false, foo, bar)
SASS
  end

  def test_function_with_var
    assert_equal(<<CSS, render(<<SASS))
bar {
  a: 1; }
CSS
@function foo($val1, $val2)
  $intermediate: $val1 + $val2
  @return $intermediate/3

bar
  a: foo(1, 2)
SASS
  end

  def test_control_directive_in_nested_property
    assert_equal(<<CSS, render(<<SASS))
foo {
  a-b: c; }
CSS
foo
  a:
    @if true
      b: c
SASS
  end

  def test_interpolation
    assert_equal("a-1 {\n  b-2-3: c-3; }\n", render(<<SASS))
$a: 1
$b: 2
$c: 3
a-\#{$a}
  b-\#{$b}-\#{$c}: c-\#{$a + $b}
SASS
  end

  def test_complex_property_interpolation
    assert_equal(<<CSS, render(<<SASS))
a-1 {
  b-2 3-fizzap18: c-3; }
CSS
$a: 1
$b: 2
$c: 3
a-\#{$a}
  b-\#{$b $c}-\#{fizzap + ($c + 15)}: c-\#{$a + $b}
SASS
  end

  def test_if_directive
    assert_equal("a {\n  b: 1; }\n", render(<<SASS))
$var: true
a
  @if $var
    b: 1
  @if not $var
    b: 2
SASS
  end

  def test_for
    assert_equal(<<CSS, render(<<SASS))
a-0 {
  two-i: 0; }

a-1 {
  two-i: 2; }

a-2 {
  two-i: 4; }

a-3 {
  two-i: 6; }

b-1 {
  j-1: 0; }

b-2 {
  j-1: 1; }

b-3 {
  j-1: 2; }

b-4 {
  j-1: 3; }
CSS
$a: 3
@for $i from 0 to $a + 1
  a-\#{$i}
    two-i: 2 * $i

@for $j from 1 through 4
  b-\#{$j}
    j-1: $j - 1
SASS
  end

  def test_while
    assert_equal(<<CSS, render(<<SASS))
a-5 {
  blooble: gloop; }

a-4 {
  blooble: gloop; }

a-3 {
  blooble: gloop; }

a-2 {
  blooble: gloop; }

a-1 {
  blooble: gloop; }
CSS
$a: 5
@while $a != 0
  a-\#{$a}
    blooble: gloop
  $a: $a - 1
SASS
  end

  def test_else
    assert_equal(<<CSS, render(<<SASS))
a {
  t1: t;
  t2: t;
  t3: t;
  t4: t; }
CSS
a
  @if true
    t1: t
  @else
    f1: f

  @if false
    f2: f
  @else
    t2: t

  @if false
    f3: f1
  @else if 1 + 1 == 3
    f3: f2
  @else
    t3: t

  @if false
    f4: f1
  @else if 1 + 1 == 2
    t4: t
  @else
    f4: f2

  @if false
    f5: f1
  @else if false
    f5: f2
SASS
  end

  def test_each
    assert_equal(<<CSS, render(<<SASS))
a {
  b: 1px;
  b: 2px;
  b: 3px;
  b: 4px;
  c: foo;
  c: bar;
  c: baz;
  c: bang;
  d: blue; }
CSS
a
  @each $number in 1px 2px 3px 4px
    b: $number
  @each $str in foo, bar, baz, bang
    c: $str
  @each $single in blue
    d: $single
SASS
  end

  def test_variable_reassignment
    assert_equal(<<CSS, render(<<SASS))
a {
  b: 1;
  c: 2; }
CSS
$a: 1
a
  b: $a
  $a: 2
  c: $a
SASS
  end

  def test_variable_scope
    assert_equal(<<CSS, render(<<SASS))
a {
  b-1: c;
  b-2: c;
  d: 12; }

b {
  d: 17; }
CSS
$i: 12
a
  @for $i from 1 through 2
    b-\#{$i}: c
  d: $i

=foo
  $i: 17

b
  +foo
  d: $i
SASS
  end

  def test_hyphen_underscore_insensitive_variables
    assert_equal(<<CSS, render(<<SASS))
a {
  b: c; }

d {
  e: 13;
  f: foobar; }
CSS
$var-hyphen: 12
$var_under: foo

a
  $var_hyphen: 1 + $var_hyphen
  $var-under: $var-under + bar
  b: c

d
  e: $var-hyphen
  f: $var_under
SASS
  end

  def test_css_identifier_variable
    assert_equal(<<CSS, render(<<SASS))
a {
  b: 12; }
CSS
$\\{foo\\(12\\): 12

a
  b: $\\{foo\\(12\\)
SASS
  end

  def test_important
    assert_equal(<<CSS, render(<<SASS))
a {
  b: 12px !important; }
CSS
$foo: 12px
a
  b: $foo !important
SASS
  end

  def test_argument_error
    assert_raise(Sass::SyntaxError) { render("a\n  b: hsl(1)") }
  end

  def test_comments_at_the_top_of_a_document
    render(<<SASS)
//
  This is a comment that
  continues to the second line.
foo
  bar: baz
SASS
  end

  def test_loud_comments_containing_a_comment_close
    actual_css = render(<<SASS)
/*
  This is a comment that
  continues to the second line. */
foo
  bar: baz
SASS
assert_equal(<<CSS, actual_css)
/* This is a comment that
 * continues to the second line. */
foo {
  bar: baz; }
CSS
  end

  def test_loud_comments_with_starred_lines
    assert_equal(<<CSS, render(<<SASS))
/* This is a comment that
 * continues to the second line.
 * And even to the third! */
CSS
/* This is a comment that
 * continues to the second line.
 * And even to the third!
SASS
  end

  def test_loud_comments_with_no_space_after_starred_lines
    assert_equal(<<CSS, render(<<SASS))
/*bip bop
 *beep boop
 *bap blimp */
CSS
/*bip bop
 *beep boop
 *bap blimp
SASS
  end

  def test_comment_indentation_at_beginning_of_doc
    assert_equal <<CSS, render(<<SASS)
/* foo
 * bar
 *   baz */
foo {
  a: b; }
CSS
/* foo
   bar
     baz
foo
  a: b
SASS
  end

  def test_unusual_comment_indentation
    assert_equal <<CSS, render(<<SASS)
foo {
  /* foo
   * bar
   *   baz */ }
CSS
foo
  /* foo
     bar
       baz
SASS
  end

  def test_loud_comment_with_close
    assert_equal <<CSS, render(<<SASS)
foo {
  /* foo
   * bar */ }
CSS
foo
  /* foo
     bar */
SASS
  end

  def test_loud_comment_with_separate_line_close
    assert_equal <<CSS, render(<<SASS)
foo {
  /* foo
   * bar
   */ }
CSS
foo
  /* foo
   * bar
   */
SASS
  end

  def test_loud_comment_in_compressed_mode
    assert_equal <<CSS, render(<<SASS, :style => :compressed)
foo{color:blue;/* foo
 * bar
 */}
CSS
foo
  color: blue
  /*! foo
   * bar
   */
SASS
  end

  def test_loud_comment_is_evaluated
    assert_equal <<CSS, render(<<SASS)
/* Hue: 327.216deg */
CSS
/*!
  Hue: \#{hue(#f836a0)}
SASS
  end

  def test_attribute_selector_with_spaces
    assert_equal(<<CSS, render(<<SASS))
a b[foo=bar] {
  c: d; }
CSS
a
  b[foo = bar]
    c: d
SASS
  end

  def test_quoted_colon
    assert_equal(<<CSS, render(<<SASS))
a b[foo="bar: baz"] {
  c: d; }
CSS
a
  b[foo="bar: baz"]
    c: d
SASS
  end

  def test_quoted_comma
    assert_equal(<<CSS, render(<<SASS))
a b[foo="bar, baz"] {
  c: d; }
CSS
a
  b[foo="bar, baz"]
    c: d
SASS
  end

  def test_quoted_ampersand
    assert_equal(<<CSS, render(<<SASS))
a b[foo="bar & baz"] {
  c: d; }
CSS
a
  b[foo="bar & baz"]
    c: d
SASS
  end

  def test_empty_selector_warning
    assert_warning(<<END) {render("foo bar")}
WARNING on line 1 of test_empty_selector_warning_inline.sass:
This selector doesn't have any properties and will not be rendered.
END
  end

  def test_root_level_pseudo_class_with_new_properties
    assert_equal(<<CSS, render(<<SASS, :property_syntax => :new))
:focus {
  outline: 0; }
CSS
:focus
  outline: 0
SASS
  end

  def test_pseudo_class_with_new_properties
    assert_equal(<<CSS, render(<<SASS, :property_syntax => :new))
p :focus {
  outline: 0; }
CSS
p
  :focus
    outline: 0
SASS
  end

  def test_nil_option
    assert_equal(<<CSS, render(<<SASS, :format => nil))
foo {
  a: b; }
CSS
foo
  a: b
SASS
  end

  def test_interpolation_in_raw_functions
    assert_equal(<<CSS, render(<<SASS))
foo {
  filter: progid:Microsoft.foo.bar.Baz(flip=foobar, bang=#00ff00cc); }
CSS
foo
  filter: progid:Microsoft.foo.bar.Baz(flip=\#{foo + bar}, bang=#00ff00cc)
SASS
  end

  # SassScript string behavior

  def test_plus_preserves_quotedness
    assert_equal(<<CSS, render(<<SASS))
foo {
  a: "foo1";
  b: "1foo";
  c: foo1;
  d: 1foo;
  e: "foobar";
  f: foobar; }
CSS
foo
  a: "foo" + 1
  b: 1 + "foo"
  c: foo + 1
  d: 1 + foo
  e: "foo" + bar
  f: foo + "bar"
SASS
  end

  def test_colon_properties_preserve_quotedness
    assert_equal(<<CSS, render(<<SASS))
foo {
  a: "foo";
  b: bar;
  c: "foo" bar;
  d: foo, "bar"; }
CSS
foo
  a: "foo"
  b: bar
  c: "foo" bar
  d: foo, "bar"
SASS
  end

  def test_colon_variables_preserve_quotedness
    assert_equal(<<CSS, render(<<SASS))
foo {
  a: "foo";
  b: bar; }
CSS
$a: "foo"
$b: bar

foo
  a: $a
  b: $b
SASS
  end

  def test_colon_args_preserve_quotedness
    assert_equal(<<CSS, render(<<SASS))
foo {
  a: "foo";
  b: bar;
  c: "foo" bar;
  d: foo, "bar"; }
CSS
=foo($a: "foo", $b: bar, $c: "foo" bar, $d: (foo, "bar"))
  foo
    a: $a
    b: $b
    c: $c
    d: $d

+foo
SASS
  end

  def test_interpolation_unquotes_strings
    assert_equal(<<CSS, render(<<SASS))
.foo-bar {
  a: b; }
CSS
.foo-\#{"bar"}
  a: b
SASS

    assert_equal(<<CSS, render(<<SASS))
.foo {
  a: b c; }
CSS
.foo
  a: b \#{"c"}
SASS
  end

  def test_interpolation_unquotes_strings_in_vars
    assert_equal(<<CSS, render(<<SASS))
.foo-bar {
  a: b; }
CSS
$var: "bar"

.foo-\#{$var}
  a: b
SASS
  end

  def test_interpolation_doesnt_deep_unquote_strings
    assert_equal(<<CSS, render(<<SASS))
.foo {
  a: "bar" "baz"; }
CSS
.foo
  a: \#{"bar" "baz"}
SASS
  end

  def test_warn_directive
  expected_warning = <<EXPECTATION
WARNING: this is a warning
         on line 4 of test_warn_directive_inline.sass

WARNING: this is a mixin warning
         on line 2 of test_warn_directive_inline.sass, in `foo'
         from line 7 of test_warn_directive_inline.sass
EXPECTATION
    assert_warning expected_warning do
      assert_equal <<CSS, render(<<SASS)
bar {
  c: d; }
CSS
=foo
  @warn "this is a mixin warning"

@warn "this is a warning"
bar
  c: d
  +foo
SASS
    end
  end

  def test_warn_directive_when_quiet
    assert_warning "" do
      assert_equal <<CSS, render(<<SASS, :quiet => true)
CSS
@warn "this is a warning"
SASS
    end
  end

  def test_warn_with_imports
    expected_warning = <<WARN
WARNING: In the main file
         on line 1 of #{File.dirname(__FILE__)}/templates/warn.sass

WARNING: Imported
         on line 1 of #{File.dirname(__FILE__)}/templates/warn_imported.sass
         from line 2 of #{File.dirname(__FILE__)}/templates/warn.sass

WARNING: In an imported mixin
         on line 4 of #{File.dirname(__FILE__)}/templates/warn_imported.sass, in `emits-a-warning'
         from line 3 of #{File.dirname(__FILE__)}/templates/warn.sass
WARN
    assert_warning expected_warning do
      renders_correctly "warn", :style => :compact, :load_paths => [File.dirname(__FILE__) + "/templates"]
    end
  end

  def test_media_bubbling
    assert_equal <<CSS, render(<<SASS)
.foo {
  a: b; }
  @media bar {
    .foo {
      c: d; } }
  .foo .baz {
    e: f; }
    @media bip {
      .foo .baz {
        g: h; } }

.other {
  i: j; }
CSS
.foo
  a: b
  @media bar
    c: d
  .baz
    e: f
    @media bip
      g: h

.other
  i: j
SASS

    assert_equal <<CSS, render(<<SASS, :style => :compact)
.foo { a: b; }
@media bar { .foo { c: d; } }
.foo .baz { e: f; }
@media bip { .foo .baz { g: h; } }

.other { i: j; }
CSS
.foo
  a: b
  @media bar
    c: d
  .baz
    e: f
    @media bip
      g: h

.other
  i: j
SASS

    assert_equal <<CSS, render(<<SASS, :style => :expanded)
.foo {
  a: b;
}
@media bar {
  .foo {
    c: d;
  }
}
.foo .baz {
  e: f;
}
@media bip {
  .foo .baz {
    g: h;
  }
}

.other {
  i: j;
}
CSS
.foo
  a: b
  @media bar
    c: d
  .baz
    e: f
    @media bip
      g: h

.other
  i: j
SASS
  end

  def test_double_media_bubbling
    assert_equal <<CSS, render(<<SASS)
@media bar and (a: b) {
  .foo {
    c: d; } }
CSS
@media bar
  @media (a: b)
    .foo
      c: d
SASS

    assert_equal <<CSS, render(<<SASS)
@media bar {
  .foo {
    a: b; } }
  @media bar and (a: b) {
    .foo {
      c: d; } }
CSS
.foo
  @media bar
    a: b
    @media (a: b)
      c: d
SASS
  end

  def test_double_media_bubbling_with_commas
    assert_equal <<CSS, render(<<SASS)
@media (a: b) and (e: f), (c: d) and (e: f), (a: b) and (g: h), (c: d) and (g: h) {
  .foo {
    c: d; } }
CSS
@media (a: b), (c: d)
  @media (e: f), (g: h)
    .foo
      c: d
SASS
  end

  def test_rule_media_rule_bubbling
    assert_equal <<CSS, render(<<SASS)
@media bar {
  .foo {
    a: b;
    e: f; }
    .foo .baz {
      c: d; } }
CSS
.foo
  @media bar
    a: b
    .baz
      c: d
    e: f
SASS
  end

  def test_nested_media_around_properties
    assert_equal <<CSS, render(<<SASS)
.outside {
  color: red;
  background: blue; }
  @media print {
    .outside {
      color: black; } }
    @media print and (a: b) {
      .outside .inside {
        border: 1px solid black; } }
  .outside .middle {
    display: block; }
CSS
.outside
  color: red
  @media print
    color: black
    .inside
      @media (a: b)
        border: 1px solid black
  background: blue
  .middle
    display: block
SASS
  end

  def test_media_with_parent_references
    sass_str = <<SASS
.outside
  @media print
    &.inside
      border: 1px solid black
SASS
    css_str = <<CSS
@media print {
  .outside.inside {
    border: 1px solid black; } }
CSS
    assert_equal css_str, render(sass_str)
  end

  def test_eliminated_media_bubbling
    assert_equal <<CSS, render(<<SASS)
@media screen {
  a: b; }
CSS
@media screen
  a: b
  @media print
    c: d
SASS

    assert_equal <<CSS, render(<<SASS)
@media not print {
  a: b; }
CSS
@media not print
  a: b
  @media print
    c: d
SASS

    assert_equal <<CSS, render(<<SASS)
@media not print {
  a: b; }
CSS
@media not print
  a: b
  @media not screen
    c: d
SASS
  end

  def test_non_eliminated_media_bubbling
    assert_equal <<CSS, render(<<SASS)
@media screen {
  a: b; }
@media screen and (a: b) {
  c: d; }
CSS
@media screen
  a: b
  @media screen and (a: b)
    c: d
SASS

    assert_equal <<CSS, render(<<SASS)
@media not print {
  a: b; }
@media screen {
  c: d; }
CSS
@media not print
  a: b
  @media screen
    c: d
SASS

    assert_equal <<CSS, render(<<SASS)
@media only screen {
  a: b; }
@media only screen and (a: b) {
  c: d; }
CSS
@media only screen
  a: b
  @media screen and (a: b)
    c: d
SASS
  end

  def test_directive_interpolation
    assert_equal <<CSS, render(<<SASS)
@foo bar12 qux {
  a: b; }
CSS
$baz: 12
@foo bar\#{$baz} qux
  a: b
SASS
  end

  def test_media_interpolation
    assert_equal <<CSS, render(<<SASS)
@media bar12 {
  a: b; }
CSS
$baz: 12
@media bar\#{$baz}
  a: b
SASS
  end

  def test_variables_in_media
    assert_equal <<CSS, render(<<SASS)
@media screen and (-webkit-min-device-pixel-ratio: 20), only print {
  a: b; }
CSS
$media1: screen
$media2: print
$var: -webkit-min-device-pixel-ratio
$val: 20
@media $media1 and ($var: $val), only $media2
  a: b
SASS
  end

  # Regression tests

  def test_variable_in_media_in_mixin
    assert_equal <<CSS, render(<<SASS)
@media screen and (min-width: 10px) {
  body {
    background: red; } }
@media screen and (min-width: 20px) {
  body {
    background: blue; } }
CSS
@mixin respond-to($width)
  @media screen and (min-width: $width)
    @content

body
  @include respond-to(10px)
    background: red
  @include respond-to(20px)
    background: blue
SASS
  end

  def test_tricky_mixin_loop_exception
    render <<SASS
@mixin foo($a)
  @if $a
    @include foo(false)
    @include foo(true)
  @else
    a: b

a
  @include foo(true)
SASS
    assert(false, "Exception not raised")
  rescue Sass::SyntaxError => err
    assert_equal("An @include loop has been found: foo includes itself", err.message)
    assert_hash_has(err.sass_backtrace[0], :mixin => "foo", :line => 3)
  end

  def test_interpolated_comment_in_mixin
    assert_equal <<CSS, render(<<SASS)
/* color: red */
.foo {
  color: red; }

/* color: blue */
.foo {
  color: blue; }

/* color: green */
.foo {
  color: green; }
CSS
=foo($var)
  /*! color: \#{$var}
  .foo
    color: $var

+foo(red)
+foo(blue)
+foo(green)
SASS
  end

  def test_parens_in_mixins
    assert_equal(<<CSS, render(<<SASS))
.foo {
  color: #01ff7f;
  background-color: #000102; }
CSS
=foo($c1, $c2: rgb(0, 1, 2))
  color: $c1
  background-color: $c2

.foo
  +foo(rgb(1,255,127))
SASS
  end

  def test_comment_beneath_prop
    assert_equal(<<RESULT, render(<<SOURCE))
.box {
  border-style: solid; }
RESULT
.box
  :border
    //:color black
    :style solid
SOURCE

    assert_equal(<<RESULT, render(<<SOURCE))
.box {
  /* :color black */
  border-style: solid; }
RESULT
.box
  :border
    /* :color black
    :style solid
SOURCE

    assert_equal(<<RESULT, render(<<SOURCE, :style => :compressed))
.box{border-style:solid}
RESULT
.box
  :border
    /*:color black
    :style solid
SOURCE
  end

  def test_compressed_comment_beneath_directive
    assert_equal(<<RESULT, render(<<SOURCE, :style => :compressed))
@foo{a:b}
RESULT
@foo
  a: b
  /*b: c
SOURCE
  end

  def test_comment_with_crazy_indentation
    assert_equal(<<CSS, render(<<SASS))
/* This is a loud comment:
 *          Where the indentation is wonky. */
.comment {
  width: 1px; }
CSS
/*
  This is a loud comment:
           Where the indentation is wonky.
//
  This is a silent comment:
           Where the indentation is wonky.
.comment
  width: 1px
SASS
  end

  def test_plus_with_space
    assert_equal(<<CSS, render(<<SASS))
a + b {
  color: green; }
CSS
a
  + b
    color: green
SASS
  end

  def test_empty_line_comment
    assert_equal(<<CSS, render(<<SASS))
/* Foo
 *
 * Bar */
CSS
/*
  Foo

  Bar
SASS
  end

  def test_empty_comment
    assert_equal(<<CSS, render(<<SASS))
/* */
a {
  /* */
  b: c; }
CSS
/*
a
  /*
  b: c
SASS
  end

  def test_options_available_in_environment
    assert_equal(<<CSS, render(<<SASS))
a {
  b: nested; }
CSS
a
  b: option("style")
SASS
  end

  def test_mixin_no_arg_error
    assert_raise_message(Sass::SyntaxError, 'Invalid CSS after "($bar,": expected variable (e.g. $foo), was ")"') do
      render(<<SASS)
=foo($bar,)
  bip: bap
SASS
    end
  end

  def test_import_with_commas_in_url
    assert_equal <<CSS, render(<<SASS)
@import url(foo.css?bar,baz);
CSS
@import url(foo.css?bar,baz)
SASS
  end

  def test_silent_comment_in_prop_val_after_important
    assert_equal(<<CSS, render(<<SASS))
.advanced {
  display: none !important; }
CSS
.advanced
  display: none !important // yeah, yeah. it's not really a style anyway.
SASS
  end

  def test_mixin_with_keyword_args
    assert_equal <<CSS, render(<<SASS)
.mixed {
  required: foo;
  arg1: default-val1;
  arg2: non-default-val2; }
CSS
=a-mixin($required, $arg1: default-val1, $arg2: default-val2)
  required: $required
  arg1: $arg1
  arg2: $arg2
.mixed
  +a-mixin(foo, $arg2: non-default-val2)
SASS
  end

  def test_mixin_with_keyword_arg_variable_value
    assert_equal <<CSS, render(<<SASS)
.mixed {
  required: foo;
  arg1: default-val1;
  arg2: a-value; }
CSS
=a-mixin($required, $arg1: default-val1, $arg2: default-val2)
  required: $required
  arg1: $arg1
  arg2: $arg2
.mixed
  $a-value: a-value
  +a-mixin(foo, $arg2: $a-value)
SASS
  end

  def test_mixin_keyword_args_handle_variable_underscore_dash_equivalence
    assert_equal <<CSS, render(<<SASS)
.mixed {
  required: foo;
  arg1: non-default-val1;
  arg2: non-default-val2; }
CSS
=a-mixin($required, $arg-1: default-val1, $arg_2: default-val2)
  required: $required
  arg1: $arg_1
  arg2: $arg-2
.mixed
  +a-mixin(foo, $arg-2: non-default-val2, $arg_1: non-default-val1)
SASS
  end

  def test_passing_required_args_as_a_keyword_arg
    assert_equal <<CSS, render(<<SASS)
.mixed {
  required: foo;
  arg1: default-val1;
  arg2: default-val2; }
CSS
=a-mixin($required, $arg1: default-val1, $arg2: default-val2)
  required: $required
  arg1: $arg1
  arg2: $arg2
.mixed
  +a-mixin($required: foo)
SASS
  end

  def test_passing_all_as_keyword_args_in_opposite_order
    assert_equal <<CSS, render(<<SASS)
.mixed {
  required: foo;
  arg1: non-default-val1;
  arg2: non-default-val2; }
CSS
=a-mixin($required, $arg1: default-val1, $arg2: default-val2)
  required: $required
  arg1: $arg1
  arg2: $arg2
.mixed
  +a-mixin($arg2: non-default-val2, $arg1: non-default-val1, $required: foo)
SASS
  end

  def test_function_output_with_comma
    assert_equal <<CSS, render(<<SASS)
foo {
  a: b(c), d(e); }
CSS
foo
  a: b(c), d(e)
SASS
  end

  def test_interpolation_with_comma
    assert_equal <<CSS, render(<<SASS)
foo {
  a: foo, bar; }
CSS
$foo: foo
foo
  a: \#{$foo}, bar
SASS
  end

  def test_string_interpolation_with_comma
    assert_equal <<CSS, render(<<SASS)
foo {
  a: "bip foo bap", bar; }
CSS
$foo: foo
foo
  a: "bip \#{$foo} bap", bar
SASS
  end

  def test_unknown_directive
    assert_equal <<CSS, render(<<SASS)
@baz {
  c: d; }
CSS
@baz
  c: d
SASS
  end

  def test_loud_comment_interpolations_can_be_escaped
    assert_equal <<CSS, render(<<SASS)
/* \#{foo} */
CSS
/* \\\#{foo}
SASS
    assert_equal <<CSS, render(<<SASS)
/* \#{foo} */
CSS
/*! \\\#{foo}
SASS
  end

  def test_selector_compression
    assert_equal <<CSS, render(<<SASS, :style => :compressed)
a>b,c+d,:-moz-any(e,f,g){h:i}
CSS
a > b, c + d, :-moz-any(e, f, g)
  h: i
SASS
  end

  def test_comment_like_selector
    assert_raise_message(Sass::SyntaxError, 'Invalid CSS after "": expected selector, was "/ foo"') {render(<<SASS)}
/ foo
  a: b
SASS
  end

  # Encodings

  unless Sass::Util.ruby1_8?
    def test_encoding_error
      render("foo\nbar\nb\xFEaz".force_encoding("utf-8"))
      assert(false, "Expected exception")
    rescue Sass::SyntaxError => e
      assert_equal(3, e.sass_line)
      assert_equal('Invalid UTF-8 character "\xFE"', e.message)
    end

    def test_ascii_incompatible_encoding_error
      template = "foo\nbar\nb_z".encode("utf-16le")
      template[9] = "\xFE".force_encoding("utf-16le")
      render(template)
      assert(false, "Expected exception")
    rescue Sass::SyntaxError => e
      assert_equal(3, e.sass_line)
      assert_equal('Invalid UTF-16LE character "\xFE"', e.message)
    end

    def test_same_charset_as_encoding
      assert_renders_encoded(<<CSS, <<SASS)
@charset "UTF-8";
fóó {
  a: b; }
CSS
@charset "utf-8"
fóó
  a: b
SASS
    end

    def test_different_charset_than_encoding
      assert_renders_encoded(<<CSS.force_encoding("IBM866"), <<SASS)
@charset "IBM866";
fóó {
  a: b; }
CSS
@charset "ibm866"
fóó
  a: b
SASS
    end

    def test_different_encoding_than_system
      assert_renders_encoded(<<CSS.encode("IBM866"), <<SASS.encode("IBM866"))
@charset "IBM866";
тАЬ {
  a: b; }
CSS
тАЬ
  a: b
SASS
    end

    def test_multibyte_charset
      assert_renders_encoded(<<CSS.encode("UTF-16LE"), <<SASS.encode("UTF-16LE").force_encoding("UTF-8"))
@charset "UTF-16LE";
fóó {
  a: b; }
CSS
@charset "utf-16le"
fóó
  a: b
SASS
    end

    def test_multibyte_charset_without_endian_specifier
      assert_renders_encoded(<<CSS.encode("UTF-32BE"), <<SASS.encode("UTF-32BE").force_encoding("UTF-8"))
@charset "UTF-32BE";
fóó {
  a: b; }
CSS
@charset "utf-32"
fóó
  a: b
SASS
    end

    def test_utf8_bom
      assert_renders_encoded(<<CSS, <<SASS.force_encoding("BINARY"))
@charset "UTF-8";
fóó {
  a: b; }
CSS
\uFEFFfóó
  a: b
SASS
    end

    def test_utf16le_bom
      assert_renders_encoded(<<CSS.encode("UTF-16LE"), <<SASS.encode("UTF-16LE").force_encoding("BINARY"))
@charset "UTF-16LE";
fóó {
  a: b; }
CSS
\uFEFFfóó
  a: b
SASS
    end

    def test_utf32be_bom
      assert_renders_encoded(<<CSS.encode("UTF-32BE"), <<SASS.encode("UTF-32BE").force_encoding("BINARY"))
@charset "UTF-32BE";
fóó {
  a: b; }
CSS
\uFEFFfóó
  a: b
SASS
    end

    # Encoding Regression Test

    def test_multibyte_prop_name
      assert_equal(<<CSS, render(<<SASS))
@charset "UTF-8";
#bar {
  cölor: blue; }
CSS
#bar
  cölor: blue
SASS
    end

    def test_multibyte_and_interpolation
      assert_equal(<<CSS, render(<<SCSS, :syntax => :scss))
#bar {
  background: a 0%; }
CSS
#bar {
  // 
  background: \#{a} 0%;
}
SCSS
    end
  end

  def test_original_filename_set
    importer = MockImporter.new
    importer.add_import("imported", "div{color:red}")

    original_filename = filename_for_test
    engine = Sass::Engine.new('@import "imported"; div{color:blue}',
      :filename => original_filename, :load_paths => [importer], :syntax => :scss)
    engine.render

    assert_equal original_filename, engine.options[:original_filename]
    assert_equal original_filename, importer.engine("imported").options[:original_filename]
  end

  def test_deprecated_PRECISION
    assert_warning(<<END) {assert_equal 1000.0, Sass::Script::Number::PRECISION}
Sass::Script::Number::PRECISION is deprecated and will be removed in a future release. Use Sass::Script::Number.precision_factor instead.
END
  end
  def test_changing_precision
    begin
      Sass::Script::Number.precision = 8
      assert_equal <<CSS, render(<<SASS)
div {
  maximum: 1.00000001;
  too-much: 1.0; }
CSS
div
  maximum : 1.00000001
  too-much: 1.000000001
SASS
    ensure
      Sass::Script::Number.precision = 3
    end
  end

  def test_content
    assert_equal <<CSS, render(<<SASS)
.children {
  background-color: red;
  color: blue;
  border-color: red; }
CSS
$color: blue
=context($class, $color: red)
  .\#{$class}
    background-color: $color
    @content
    border-color: $color
+context(children)
  color: $color
SASS
  end

  def test_selector_in_content
    assert_equal <<CSS, render(<<SASS)
.parent {
  background-color: red;
  border-color: red; }
  .parent .children {
    color: blue; }
CSS
$color: blue
=context($class, $color: red)
  .\#{$class}
    background-color: $color
    @content
    border-color: $color
+context(parent)
  .children
    color: $color
SASS
  end

  def test_using_parent_mixin_in_content
    assert_equal <<CSS, render(<<SASS)
.parent {
  before-color: red;
  after-color: red; }
  .parent .sibling {
    before-color: yellow;
    after-color: yellow; }
    .parent .sibling .child {
      before-color: green;
      color: blue;
      after-color: green; }
CSS
$color: blue
=context($class, $color: red)
  .\#{$class}
    before-color: $color
    @content
    after-color: $color
+context(parent)
  +context(sibling, $color: yellow)
    +context(child, $color: green)
      color: $color
SASS
  end

  def test_content_more_than_once
    assert_equal <<CSS, render(<<SASS)
.once {
  color: blue; }

.twice {
  color: blue; }
CSS
$color: blue
=context($class, $color: red)
  .once
    @content
  .twice
    @content
+context(parent)
  color: $color
SASS
  end

  def test_content_with_variable
    assert_equal <<CSS, render(<<SASS)
.foo {
  a: 1px; }
CSS
=foo
  .foo
    @content
+foo
  $a: 1px
  a: $a
SASS
  end

  def test_nested_content_blocks
    assert_equal <<CSS, render(<<SASS)
.foo {
  a: foo; }
  .foo .bar {
    a: bar; }
    .foo .bar .baz {
      a: baz; }
      .foo .bar .baz .outside {
        a: outside;
        color: red; }
CSS
$a: outside
=baz($a: baz)
  .baz
    a: $a
    @content
=bar($a: bar)
  .bar
    a: $a
    +baz
      @content
=foo($a: foo)
  .foo
    a: $a
    +bar
      @content
+foo
  .outside
    a: $a
    color: red
SASS
  end

  def test_content_not_seen_through_mixin
    render(<<SASS)
=foo
  foo
    @content
    +bar
=bar
  bar
    @content
a
  +foo
    a: b
SASS
    assert(false, "Expected exception")
  rescue Sass::SyntaxError => e
    assert_equal("No @content passed.", e.message)
    assert_equal(7, e.sass_line)
  end

  def test_content_backtrace_for_perform
    render(<<SASS)
=foo
  @content

a
  +foo
    b: 1em + 2px
SASS
    assert(false, "Expected exception")
  rescue Sass::SyntaxError => e
    assert_equal([
        {:mixin => '@content', :line => 6, :filename => 'test_content_backtrace_for_perform_inline.sass'},
        {:mixin => 'foo', :line => 2, :filename => 'test_content_backtrace_for_perform_inline.sass'},
        {:line => 5, :filename => 'test_content_backtrace_for_perform_inline.sass'},
      ], e.sass_backtrace)
  end

  def test_content_backtrace_for_cssize
    render(<<SASS)
=foo
  @content

a
  +foo
    @extend foo bar baz
SASS
    assert(false, "Expected exception")
  rescue Sass::SyntaxError => e
    assert_equal([
        {:mixin => '@content', :line => 6, :filename => 'test_content_backtrace_for_cssize_inline.sass'},
        {:mixin => 'foo', :line => 2, :filename => 'test_content_backtrace_for_cssize_inline.sass'},
        {:line => 5, :filename => 'test_content_backtrace_for_cssize_inline.sass'},
      ], e.sass_backtrace)
  end

  private

  def assert_hash_has(hash, expected)
    expected.each {|k, v| assert_equal(v, hash[k])}
  end

  def assert_renders_encoded(css, sass)
    result = render(sass)
    assert_equal css.encoding, result.encoding
    assert_equal css, result
  end

  def render(sass, options = {})
    munge_filename options
    Sass::Engine.new(sass, options).render
  end

  def renders_correctly(name, options={})
    sass_file  = load_file(name, "sass")
    css_file   = load_file(name, "css")
    options[:filename] ||= filename(name, "sass")
    options[:syntax] ||= :sass
    options[:css_filename] ||= filename(name, "css")
    css_result = Sass::Engine.new(sass_file, options).render
    assert_equal css_file, css_result
  end

  def load_file(name, type = "sass")
    @result = ''
    File.new(filename(name, type)).each_line { |l| @result += l }
    @result
  end

  def filename(name, type)
    File.dirname(__FILE__) + "/#{type == 'sass' ? 'templates' : 'results'}/#{name}.#{type}"
  end

  def sassc_path(template)
    sassc_path = File.join(File.dirname(__FILE__) + "/templates/#{template}.sass")
    engine = Sass::Engine.new("", :filename => sassc_path,
      :importer => Sass::Importers::Filesystem.new("."))
    key = engine.send(:sassc_key)
    File.join(engine.options[:cache_location], key)
  end
end
 <|MERGE_RESOLUTION|>--- conflicted
+++ resolved
@@ -142,7 +142,6 @@
     "$var: true\n@while $var\n  @extend .bar\n  $var: false" => ["Extend directives may only be used within rules.", 3],
     "@for $i from 0 to 1\n  @extend .bar" => ["Extend directives may only be used within rules.", 2],
     "@mixin foo\n  @extend .bar\n@include foo" => ["Extend directives may only be used within rules.", 2],
-<<<<<<< HEAD
     "foo\n  &a\n    b: c" => ["Invalid CSS after \"&\": expected \"{\", was \"a\"\n\n\"a\" may only be used at the beginning of a selector.", 2],
     "foo\n  &1\n    b: c" => ["Invalid CSS after \"&\": expected \"{\", was \"1\"\n\n\"1\" may only be used at the beginning of a selector.", 2],
     "foo %\n  a: b" => ['Invalid CSS after "foo %": expected placeholder name, was ""', 1],
@@ -151,9 +150,7 @@
     "@content" => '@content may only be used within a mixin.',
     "=simple\n  .simple\n    color: red\n+simple\n  color: blue" => ['Mixin "simple" does not accept a content block.', 4],
     "=foo\n  @content\n+foo" => ["No @content passed.", 2],
-=======
     "@import \"foo\" // bar" => "Invalid @import: \"\"foo\" // bar\"",
->>>>>>> 695796b8
 
     # Regression tests
     "a\n  b:\n    c\n    d" => ["Illegal nesting: Only properties may be nested beneath properties.", 3],
