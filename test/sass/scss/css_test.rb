--- conflicted
+++ resolved
@@ -851,19 +851,10 @@
     try['h1, h2, h3']
     try['#foo, bar, [baz]']
 
-<<<<<<< HEAD
     # Not technically allowed for most selectors, but what the heck
     try[':not(#foo)']
     try['a#foo.bar']
     try['#foo .bar > baz']
-=======
-  def test_any_selector
-    assert_selector_parses(':-moz-any(h1, h2, h3)')
-    assert_selector_parses(':-moz-any(.foo)')
-    assert_selector_parses(':-moz-any(foo bar, .baz > .bang)')
-    assert_selector_parses(':-webkit-any(foo bar, .baz > .bang)')
-    assert_selector_parses(':any(foo bar, .baz > .bang)')
->>>>>>> 1aa73eb5
   end
 
   def test_namespaced_selectors
