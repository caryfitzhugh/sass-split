--- conflicted
+++ resolved
@@ -1,12 +1,6 @@
-<<<<<<< HEAD
-!main_color = #ce4dd6
-!border_color = #b1ad9b
-!border = 1px "dashed" !border_color
-=======
-$main-color: #ff3836
+$main-color: #ce4dd6
 $border-color: #b1ad9b
 $border: 1px dashed $border-color
->>>>>>> e6a8a380
 
 =border-radius($radius, $mod1: "", $mod2: "")
   @if $mod1 != "" and $mod2 != ""
