# -*- mode: org -*-
#+STARTUP: nofold

* Documentation
  Redo tutorial?
  Contribution information
    Will be code reviewed
    [Haml]/[Sass], punctuation
    Don't forget docs
  Using helpers
    haml_concat and haml_tag in particular
  [2.4] Syntax highlighting?

* Code
  [2.4] Keep track of error offsets everywhere
    Use this to show error location in messages
    Just clean up SassScript syntax errors in general
    Lexer errors in particular are icky
    See in particular error changes made in c07b5c8
** Haml
<<<<<<< HEAD
   [2.4] Support finer-grained HTML-escaping in filters
=======
   Interpolation shouldn't make non-interpolated strings escaped under :escape_html
     I think we can just wrap interpolated code with (),
     since it's already interpolated.
   Can also use () to wrap contents of _haml_temp so that commas throw errors when not in :ugly
>>>>>>> 38362cbe
   [2.4] Allow "!!! HTML5" to set :format => :html5 ?
     How do we deal with partials?
   [2.4] :ugly + :html improvements
     Ignore closing tags where we can
       http://code.google.com/speed/articles/optimizing-html.html
       Requires Haml parsing refactor
     Don't quote attributes that don't require it
       http://www.w3.org/TR/REC-html40/intro/sgmltut.html#h-3.2.2
       http://www.w3.org/TR/html5/syntax.html#attributes
** Sass
   [2.4] CSS superset
   [2.4] Classes are mixins
     Can refer to specific property values? Syntax?
   [2.4] Pre-parse everything possible: never call Node#interpolate
   [2.4] Do all parsing in to_tree
   [2.4] Pull in Compass watcher stuff
   [2.4] Internationalization
     Particularly word constituents in Regexps
   [2.4] Optimization
     http://csstidy.sourceforge.net/
     Also comma-folding identical rules where possible
     Multiple levels
       0: No optimization
       1: Nothing that changes doc structure
         No comma-folding
       2: Anything that keeps functionality identical to O2 (default)
       3: Assume order of rules doesn't matter
       Comma-fold even if there are intervening rules that might interfere<|MERGE_RESOLUTION|>--- conflicted
+++ resolved
@@ -18,14 +18,11 @@
     Lexer errors in particular are icky
     See in particular error changes made in c07b5c8
 ** Haml
-<<<<<<< HEAD
-   [2.4] Support finer-grained HTML-escaping in filters
-=======
    Interpolation shouldn't make non-interpolated strings escaped under :escape_html
      I think we can just wrap interpolated code with (),
      since it's already interpolated.
    Can also use () to wrap contents of _haml_temp so that commas throw errors when not in :ugly
->>>>>>> 38362cbe
+   [2.4] Support finer-grained HTML-escaping in filters
    [2.4] Allow "!!! HTML5" to set :format => :html5 ?
      How do we deal with partials?
    [2.4] :ugly + :html improvements
